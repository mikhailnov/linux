--- conflicted
+++ resolved
@@ -1325,46 +1325,12 @@
 	err = -ENOMEM;
 	layers = kcalloc(numlower + 1, sizeof(struct ovl_layer), GFP_KERNEL);
 	if (!layers)
-<<<<<<< HEAD
-=======
 		goto out;
 	ofs->layers = layers;
 
 	ofs->fs = kcalloc(numlower + 1, sizeof(struct ovl_sb), GFP_KERNEL);
 	if (ofs->fs == NULL)
->>>>>>> 77a36a3a
-		goto out;
-	ofs->layers = layers;
-
-<<<<<<< HEAD
-	ofs->fs = kcalloc(numlower + 1, sizeof(struct ovl_sb), GFP_KERNEL);
-	if (ofs->fs == NULL)
-=======
-	/* idx/fsid 0 are reserved for upper fs even with lower only overlay */
-	ofs->numfs++;
-
-	layers[0].mnt = ofs->upper_mnt;
-	layers[0].idx = 0;
-	layers[0].fsid = 0;
-	ofs->numlayer = 1;
-
-	/*
-	 * All lower layers that share the same fs as upper layer, use the same
-	 * pseudo_dev as upper layer.  Allocate fs[0].pseudo_dev even for lower
-	 * only overlay to simplify ovl_fs_free().
-	 * is_lower will be set if upper fs is shared with a lower layer.
-	 */
-	err = get_anon_bdev(&ofs->fs[0].pseudo_dev);
-	if (err) {
-		pr_err("failed to get anonymous bdev for upper fs\n");
->>>>>>> 77a36a3a
-		goto out;
-	}
-
-	if (ofs->upper_mnt) {
-		ofs->fs[0].sb = ofs->upper_mnt->mnt_sb;
-		ofs->fs[0].is_lower = false;
-	}
+		goto out;
 
 	/* idx/fsid 0 are reserved for upper fs even with lower only overlay */
 	ofs->numfs++;
@@ -1445,11 +1411,8 @@
 		if (ofs->config.xino == OVL_XINO_ON)
 			pr_info("\"xino=on\" is useless with all layers on same fs, ignore.\n");
 		ofs->xino_mode = 0;
-<<<<<<< HEAD
-=======
 	} else if (ofs->config.xino == OVL_XINO_OFF) {
 		ofs->xino_mode = -1;
->>>>>>> 77a36a3a
 	} else if (ofs->config.xino == OVL_XINO_ON && ofs->xino_mode < 0) {
 		/*
 		 * This is a roundup of number of bits needed for encoding
@@ -1662,10 +1625,6 @@
 	sb->s_stack_depth = 0;
 	sb->s_maxbytes = MAX_LFS_FILESIZE;
 	/* Assume underlaying fs uses 32bit inodes unless proven otherwise */
-<<<<<<< HEAD
-	if (ofs->config.xino != OVL_XINO_OFF)
-		ofs->xino_mode = BITS_PER_LONG - 32;
-=======
 	if (ofs->config.xino != OVL_XINO_OFF) {
 		ofs->xino_mode = BITS_PER_LONG - 32;
 		if (!ofs->xino_mode) {
@@ -1673,7 +1632,6 @@
 			ofs->config.xino = OVL_XINO_OFF;
 		}
 	}
->>>>>>> 77a36a3a
 
 	/* alloc/destroy_inode needed for setting up traps in inode cache */
 	sb->s_op = &ovl_super_operations;
