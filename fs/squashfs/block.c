--- conflicted
+++ resolved
@@ -86,24 +86,10 @@
 	int error, i;
 	struct bio *bio;
 
-<<<<<<< HEAD
-	if (page_count <= BIO_MAX_VECS) {
-		bio = bio_alloc(sb->s_bdev, page_count, REQ_OP_READ, GFP_NOIO);
-	} else {
-		bio = bio_kmalloc(GFP_NOIO, page_count);
-		bio_set_dev(bio, sb->s_bdev);
-		bio->bi_opf = REQ_OP_READ;
-	}
-
-	if (!bio)
-		return -ENOMEM;
-
-=======
 	bio = bio_kmalloc(page_count, GFP_NOIO);
 	if (!bio)
 		return -ENOMEM;
 	bio_init(bio, sb->s_bdev, bio->bi_inline_vecs, page_count, REQ_OP_READ);
->>>>>>> 88084a3d
 	bio->bi_iter.bi_sector = block * (msblk->devblksize >> SECTOR_SHIFT);
 
 	for (i = 0; i < page_count; ++i) {
