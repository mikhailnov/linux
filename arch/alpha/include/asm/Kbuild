# SPDX-License-Identifier: GPL-2.0

generated-y += syscall_table.h
<<<<<<< HEAD
generic-y += agp.h
=======
generic-y += asm-offsets.h
>>>>>>> 290ec1d5
generic-y += export.h
generic-y += kvm_para.h
generic-y += mcs_spinlock.h<|MERGE_RESOLUTION|>--- conflicted
+++ resolved
@@ -1,11 +1,8 @@
 # SPDX-License-Identifier: GPL-2.0
 
 generated-y += syscall_table.h
-<<<<<<< HEAD
 generic-y += agp.h
-=======
 generic-y += asm-offsets.h
->>>>>>> 290ec1d5
 generic-y += export.h
 generic-y += kvm_para.h
 generic-y += mcs_spinlock.h