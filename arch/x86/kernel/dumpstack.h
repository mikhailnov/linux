--- conflicted
+++ resolved
@@ -44,15 +44,10 @@
 	get_bp(frame);
 
 #ifdef CONFIG_FRAME_POINTER
-<<<<<<< HEAD
-	while (n--)
-		frame = frame->next_frame;
-=======
 	while (n--) {
 		if (probe_kernel_address(&frame->next_frame, frame))
 			break;
 	}
->>>>>>> e40152ee
 #endif
 
 	return (unsigned long)frame;
