--- conflicted
+++ resolved
@@ -220,11 +220,7 @@
 		if (!desc)
 			continue;
 
-<<<<<<< HEAD
-		chip = get_irq_desc_chip(desc);
-=======
 		chip = irq_desc_get_chip(desc);
->>>>>>> 00b317a4
 		if (chip && chip->irq_startup) {
 			raw_spin_lock_irqsave(&desc->lock, flags);
 			chip->irq_startup(&desc->irq_data);
