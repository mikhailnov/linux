// SPDX-License-Identifier: GPL-2.0 OR BSD-3-Clause
/*
 * Copyright (c) 2014-2017 Oracle.  All rights reserved.
 * Copyright (c) 2003-2007 Network Appliance, Inc. All rights reserved.
 *
 * This software is available to you under a choice of one of two
 * licenses.  You may choose to be licensed under the terms of the GNU
 * General Public License (GPL) Version 2, available from the file
 * COPYING in the main directory of this source tree, or the BSD-type
 * license below:
 *
 * Redistribution and use in source and binary forms, with or without
 * modification, are permitted provided that the following conditions
 * are met:
 *
 *      Redistributions of source code must retain the above copyright
 *      notice, this list of conditions and the following disclaimer.
 *
 *      Redistributions in binary form must reproduce the above
 *      copyright notice, this list of conditions and the following
 *      disclaimer in the documentation and/or other materials provided
 *      with the distribution.
 *
 *      Neither the name of the Network Appliance, Inc. nor the names of
 *      its contributors may be used to endorse or promote products
 *      derived from this software without specific prior written
 *      permission.
 *
 * THIS SOFTWARE IS PROVIDED BY THE COPYRIGHT HOLDERS AND CONTRIBUTORS
 * "AS IS" AND ANY EXPRESS OR IMPLIED WARRANTIES, INCLUDING, BUT NOT
 * LIMITED TO, THE IMPLIED WARRANTIES OF MERCHANTABILITY AND FITNESS FOR
 * A PARTICULAR PURPOSE ARE DISCLAIMED. IN NO EVENT SHALL THE COPYRIGHT
 * OWNER OR CONTRIBUTORS BE LIABLE FOR ANY DIRECT, INDIRECT, INCIDENTAL,
 * SPECIAL, EXEMPLARY, OR CONSEQUENTIAL DAMAGES (INCLUDING, BUT NOT
 * LIMITED TO, PROCUREMENT OF SUBSTITUTE GOODS OR SERVICES; LOSS OF USE,
 * DATA, OR PROFITS; OR BUSINESS INTERRUPTION) HOWEVER CAUSED AND ON ANY
 * THEORY OF LIABILITY, WHETHER IN CONTRACT, STRICT LIABILITY, OR TORT
 * (INCLUDING NEGLIGENCE OR OTHERWISE) ARISING IN ANY WAY OUT OF THE USE
 * OF THIS SOFTWARE, EVEN IF ADVISED OF THE POSSIBILITY OF SUCH DAMAGE.
 */

/*
 * verbs.c
 *
 * Encapsulates the major functions managing:
 *  o adapters
 *  o endpoints
 *  o connections
 *  o buffer memory
 */

#include <linux/interrupt.h>
#include <linux/slab.h>
#include <linux/sunrpc/addr.h>
#include <linux/sunrpc/svc_rdma.h>
#include <linux/log2.h>

#include <asm-generic/barrier.h>
#include <asm/bitops.h>

#include <rdma/ib_cm.h>

#include "xprt_rdma.h"
#include <trace/events/rpcrdma.h>

/*
 * Globals/Macros
 */

#if IS_ENABLED(CONFIG_SUNRPC_DEBUG)
# define RPCDBG_FACILITY	RPCDBG_TRANS
#endif

/*
 * internal functions
 */
static int rpcrdma_sendctxs_create(struct rpcrdma_xprt *r_xprt);
static void rpcrdma_sendctxs_destroy(struct rpcrdma_xprt *r_xprt);
static void rpcrdma_sendctx_put_locked(struct rpcrdma_xprt *r_xprt,
				       struct rpcrdma_sendctx *sc);
static int rpcrdma_reqs_setup(struct rpcrdma_xprt *r_xprt);
static void rpcrdma_reqs_reset(struct rpcrdma_xprt *r_xprt);
static void rpcrdma_rep_destroy(struct rpcrdma_rep *rep);
static void rpcrdma_reps_unmap(struct rpcrdma_xprt *r_xprt);
static void rpcrdma_mrs_create(struct rpcrdma_xprt *r_xprt);
static void rpcrdma_mrs_destroy(struct rpcrdma_xprt *r_xprt);
static void rpcrdma_ep_get(struct rpcrdma_ep *ep);
static int rpcrdma_ep_put(struct rpcrdma_ep *ep);
static struct rpcrdma_regbuf *
rpcrdma_regbuf_alloc(size_t size, enum dma_data_direction direction,
		     gfp_t flags);
static void rpcrdma_regbuf_dma_unmap(struct rpcrdma_regbuf *rb);
static void rpcrdma_regbuf_free(struct rpcrdma_regbuf *rb);

/* Wait for outstanding transport work to finish. ib_drain_qp
 * handles the drains in the wrong order for us, so open code
 * them here.
 */
static void rpcrdma_xprt_drain(struct rpcrdma_xprt *r_xprt)
{
	struct rpcrdma_ep *ep = r_xprt->rx_ep;
	struct rdma_cm_id *id = ep->re_id;

	/* Flush Receives, then wait for deferred Reply work
	 * to complete.
	 */
	ib_drain_rq(id->qp);

	/* Deferred Reply processing might have scheduled
	 * local invalidations.
	 */
	ib_drain_sq(id->qp);

	rpcrdma_ep_put(ep);
}

/**
 * rpcrdma_qp_event_handler - Handle one QP event (error notification)
 * @event: details of the event
 * @context: ep that owns QP where event occurred
 *
 * Called from the RDMA provider (device driver) possibly in an interrupt
 * context. The QP is always destroyed before the ID, so the ID will be
 * reliably available when this handler is invoked.
 */
static void rpcrdma_qp_event_handler(struct ib_event *event, void *context)
{
	struct rpcrdma_ep *ep = context;

	trace_xprtrdma_qp_event(ep, event);
}

/* Ensure xprt_force_disconnect() is invoked exactly once when a
 * connection is closed or lost. (The important thing is it needs
 * to be invoked "at least" once).
 */
static void rpcrdma_force_disconnect(struct rpcrdma_ep *ep)
{
	if (atomic_add_unless(&ep->re_force_disconnect, 1, 1))
		xprt_force_disconnect(ep->re_xprt);
}

/**
 * rpcrdma_flush_disconnect - Disconnect on flushed completion
 * @r_xprt: transport to disconnect
 * @wc: work completion entry
 *
 * Must be called in process context.
 */
void rpcrdma_flush_disconnect(struct rpcrdma_xprt *r_xprt, struct ib_wc *wc)
{
<<<<<<< HEAD
	struct rpcrdma_xprt *r_xprt = cq->cq_context;
	struct rpc_xprt *xprt = &r_xprt->rx_xprt;

	if (wc->status != IB_WC_SUCCESS &&
	    r_xprt->rx_ep->re_connect_status == 1) {
		r_xprt->rx_ep->re_connect_status = -ECONNABORTED;
		xprt_force_disconnect(xprt);
	}
=======
	if (wc->status != IB_WC_SUCCESS)
		rpcrdma_force_disconnect(r_xprt->rx_ep);
>>>>>>> 84569f32
}

/**
 * rpcrdma_wc_send - Invoked by RDMA provider for each polled Send WC
 * @cq:	completion queue
 * @wc:	WCE for a completed Send WR
 *
 */
static void rpcrdma_wc_send(struct ib_cq *cq, struct ib_wc *wc)
{
	struct ib_cqe *cqe = wc->wr_cqe;
	struct rpcrdma_sendctx *sc =
		container_of(cqe, struct rpcrdma_sendctx, sc_cqe);
	struct rpcrdma_xprt *r_xprt = cq->cq_context;

	/* WARNING: Only wr_cqe and status are reliable at this point */
	trace_xprtrdma_wc_send(sc, wc);
	rpcrdma_sendctx_put_locked(r_xprt, sc);
	rpcrdma_flush_disconnect(r_xprt, wc);
}

/**
 * rpcrdma_wc_receive - Invoked by RDMA provider for each polled Receive WC
 * @cq:	completion queue
 * @wc:	WCE for a completed Receive WR
 *
 */
static void rpcrdma_wc_receive(struct ib_cq *cq, struct ib_wc *wc)
{
	struct ib_cqe *cqe = wc->wr_cqe;
	struct rpcrdma_rep *rep = container_of(cqe, struct rpcrdma_rep,
					       rr_cqe);
	struct rpcrdma_xprt *r_xprt = cq->cq_context;

	/* WARNING: Only wr_cqe and status are reliable at this point */
	trace_xprtrdma_wc_receive(wc);
	--r_xprt->rx_ep->re_receive_count;
	if (wc->status != IB_WC_SUCCESS)
		goto out_flushed;

	/* status == SUCCESS means all fields in wc are trustworthy */
	rpcrdma_set_xdrlen(&rep->rr_hdrbuf, wc->byte_len);
	rep->rr_wc_flags = wc->wc_flags;
	rep->rr_inv_rkey = wc->ex.invalidate_rkey;

	ib_dma_sync_single_for_cpu(rdmab_device(rep->rr_rdmabuf),
				   rdmab_addr(rep->rr_rdmabuf),
				   wc->byte_len, DMA_FROM_DEVICE);

	rpcrdma_reply_handler(rep);
	return;

out_flushed:
	rpcrdma_flush_disconnect(r_xprt, wc);
	rpcrdma_rep_destroy(rep);
}

static void rpcrdma_update_cm_private(struct rpcrdma_ep *ep,
				      struct rdma_conn_param *param)
{
	const struct rpcrdma_connect_private *pmsg = param->private_data;
	unsigned int rsize, wsize;

	/* Default settings for RPC-over-RDMA Version One */
	ep->re_implicit_roundup = xprt_rdma_pad_optimize;
	rsize = RPCRDMA_V1_DEF_INLINE_SIZE;
	wsize = RPCRDMA_V1_DEF_INLINE_SIZE;

	if (pmsg &&
	    pmsg->cp_magic == rpcrdma_cmp_magic &&
	    pmsg->cp_version == RPCRDMA_CMP_VERSION) {
		ep->re_implicit_roundup = true;
		rsize = rpcrdma_decode_buffer_size(pmsg->cp_send_size);
		wsize = rpcrdma_decode_buffer_size(pmsg->cp_recv_size);
	}

	if (rsize < ep->re_inline_recv)
		ep->re_inline_recv = rsize;
	if (wsize < ep->re_inline_send)
		ep->re_inline_send = wsize;

	rpcrdma_set_max_header_sizes(ep);
}

/**
 * rpcrdma_cm_event_handler - Handle RDMA CM events
 * @id: rdma_cm_id on which an event has occurred
 * @event: details of the event
 *
 * Called with @id's mutex held. Returns 1 if caller should
 * destroy @id, otherwise 0.
 */
static int
rpcrdma_cm_event_handler(struct rdma_cm_id *id, struct rdma_cm_event *event)
{
	struct sockaddr *sap = (struct sockaddr *)&id->route.addr.dst_addr;
	struct rpcrdma_ep *ep = id->context;

	might_sleep();

	switch (event->event) {
	case RDMA_CM_EVENT_ADDR_RESOLVED:
	case RDMA_CM_EVENT_ROUTE_RESOLVED:
		ep->re_async_rc = 0;
		complete(&ep->re_done);
		return 0;
	case RDMA_CM_EVENT_ADDR_ERROR:
		ep->re_async_rc = -EPROTO;
		complete(&ep->re_done);
		return 0;
	case RDMA_CM_EVENT_ROUTE_ERROR:
		ep->re_async_rc = -ENETUNREACH;
		complete(&ep->re_done);
		return 0;
	case RDMA_CM_EVENT_DEVICE_REMOVAL:
		pr_info("rpcrdma: removing device %s for %pISpc\n",
			ep->re_id->device->name, sap);
		/* fall through */
	case RDMA_CM_EVENT_ADDR_CHANGE:
		ep->re_connect_status = -ENODEV;
		goto disconnected;
	case RDMA_CM_EVENT_ESTABLISHED:
		rpcrdma_ep_get(ep);
		ep->re_connect_status = 1;
		rpcrdma_update_cm_private(ep, &event->param.conn);
		trace_xprtrdma_inline_thresh(ep);
		wake_up_all(&ep->re_connect_wait);
		break;
	case RDMA_CM_EVENT_CONNECT_ERROR:
		ep->re_connect_status = -ENOTCONN;
		goto wake_connect_worker;
	case RDMA_CM_EVENT_UNREACHABLE:
		ep->re_connect_status = -ENETUNREACH;
		goto wake_connect_worker;
	case RDMA_CM_EVENT_REJECTED:
		dprintk("rpcrdma: connection to %pISpc rejected: %s\n",
			sap, rdma_reject_msg(id, event->status));
		ep->re_connect_status = -ECONNREFUSED;
		if (event->status == IB_CM_REJ_STALE_CONN)
			ep->re_connect_status = -ENOTCONN;
wake_connect_worker:
		wake_up_all(&ep->re_connect_wait);
		return 0;
	case RDMA_CM_EVENT_DISCONNECTED:
		ep->re_connect_status = -ECONNABORTED;
disconnected:
		rpcrdma_force_disconnect(ep);
		return rpcrdma_ep_put(ep);
	default:
		break;
	}

	dprintk("RPC:       %s: %pISpc on %s/frwr: %s\n", __func__, sap,
		ep->re_id->device->name, rdma_event_msg(event->event));
	return 0;
}

static struct rdma_cm_id *rpcrdma_create_id(struct rpcrdma_xprt *r_xprt,
					    struct rpcrdma_ep *ep)
{
	unsigned long wtimeout = msecs_to_jiffies(RDMA_RESOLVE_TIMEOUT) + 1;
	struct rpc_xprt *xprt = &r_xprt->rx_xprt;
	struct rdma_cm_id *id;
	int rc;

	init_completion(&ep->re_done);

	id = rdma_create_id(xprt->xprt_net, rpcrdma_cm_event_handler, ep,
			    RDMA_PS_TCP, IB_QPT_RC);
	if (IS_ERR(id))
		return id;

	ep->re_async_rc = -ETIMEDOUT;
	rc = rdma_resolve_addr(id, NULL, (struct sockaddr *)&xprt->addr,
			       RDMA_RESOLVE_TIMEOUT);
	if (rc)
		goto out;
	rc = wait_for_completion_interruptible_timeout(&ep->re_done, wtimeout);
	if (rc < 0)
		goto out;

	rc = ep->re_async_rc;
	if (rc)
		goto out;

	ep->re_async_rc = -ETIMEDOUT;
	rc = rdma_resolve_route(id, RDMA_RESOLVE_TIMEOUT);
	if (rc)
		goto out;
	rc = wait_for_completion_interruptible_timeout(&ep->re_done, wtimeout);
	if (rc < 0)
		goto out;
	rc = ep->re_async_rc;
	if (rc)
		goto out;

	return id;

out:
	rdma_destroy_id(id);
	return ERR_PTR(rc);
}

static void rpcrdma_ep_destroy(struct kref *kref)
{
	struct rpcrdma_ep *ep = container_of(kref, struct rpcrdma_ep, re_kref);

	if (ep->re_id->qp) {
		rdma_destroy_qp(ep->re_id);
		ep->re_id->qp = NULL;
	}

	if (ep->re_attr.recv_cq)
		ib_free_cq(ep->re_attr.recv_cq);
	ep->re_attr.recv_cq = NULL;
	if (ep->re_attr.send_cq)
		ib_free_cq(ep->re_attr.send_cq);
	ep->re_attr.send_cq = NULL;

	if (ep->re_pd)
		ib_dealloc_pd(ep->re_pd);
	ep->re_pd = NULL;

	kfree(ep);
	module_put(THIS_MODULE);
}

static noinline void rpcrdma_ep_get(struct rpcrdma_ep *ep)
{
	kref_get(&ep->re_kref);
}

/* Returns:
 *     %0 if @ep still has a positive kref count, or
 *     %1 if @ep was destroyed successfully.
 */
static noinline int rpcrdma_ep_put(struct rpcrdma_ep *ep)
{
	return kref_put(&ep->re_kref, rpcrdma_ep_destroy);
}

static int rpcrdma_ep_create(struct rpcrdma_xprt *r_xprt)
{
	struct rpcrdma_connect_private *pmsg;
	struct ib_device *device;
	struct rdma_cm_id *id;
	struct rpcrdma_ep *ep;
	int rc;

	ep = kzalloc(sizeof(*ep), GFP_NOFS);
	if (!ep)
		return -ENOTCONN;
	ep->re_xprt = &r_xprt->rx_xprt;
	kref_init(&ep->re_kref);

	id = rpcrdma_create_id(r_xprt, ep);
	if (IS_ERR(id)) {
		kfree(ep);
		return PTR_ERR(id);
	}
	__module_get(THIS_MODULE);
	device = id->device;
	ep->re_id = id;

	ep->re_max_requests = r_xprt->rx_xprt.max_reqs;
	ep->re_inline_send = xprt_rdma_max_inline_write;
	ep->re_inline_recv = xprt_rdma_max_inline_read;
	rc = frwr_query_device(ep, device);
	if (rc)
		goto out_destroy;

	r_xprt->rx_buf.rb_max_requests = cpu_to_be32(ep->re_max_requests);

	ep->re_attr.event_handler = rpcrdma_qp_event_handler;
	ep->re_attr.qp_context = ep;
	ep->re_attr.srq = NULL;
	ep->re_attr.cap.max_inline_data = 0;
	ep->re_attr.sq_sig_type = IB_SIGNAL_REQ_WR;
	ep->re_attr.qp_type = IB_QPT_RC;
	ep->re_attr.port_num = ~0;

	dprintk("RPC:       %s: requested max: dtos: send %d recv %d; "
		"iovs: send %d recv %d\n",
		__func__,
		ep->re_attr.cap.max_send_wr,
		ep->re_attr.cap.max_recv_wr,
		ep->re_attr.cap.max_send_sge,
		ep->re_attr.cap.max_recv_sge);

	ep->re_send_batch = ep->re_max_requests >> 3;
	ep->re_send_count = ep->re_send_batch;
	init_waitqueue_head(&ep->re_connect_wait);

	ep->re_attr.send_cq = ib_alloc_cq_any(device, r_xprt,
					      ep->re_attr.cap.max_send_wr,
					      IB_POLL_WORKQUEUE);
	if (IS_ERR(ep->re_attr.send_cq)) {
		rc = PTR_ERR(ep->re_attr.send_cq);
		goto out_destroy;
	}

	ep->re_attr.recv_cq = ib_alloc_cq_any(device, r_xprt,
					      ep->re_attr.cap.max_recv_wr,
					      IB_POLL_WORKQUEUE);
	if (IS_ERR(ep->re_attr.recv_cq)) {
		rc = PTR_ERR(ep->re_attr.recv_cq);
		goto out_destroy;
	}
	ep->re_receive_count = 0;

	/* Initialize cma parameters */
	memset(&ep->re_remote_cma, 0, sizeof(ep->re_remote_cma));

	/* Prepare RDMA-CM private message */
	pmsg = &ep->re_cm_private;
	pmsg->cp_magic = rpcrdma_cmp_magic;
	pmsg->cp_version = RPCRDMA_CMP_VERSION;
	pmsg->cp_flags |= RPCRDMA_CMP_F_SND_W_INV_OK;
	pmsg->cp_send_size = rpcrdma_encode_buffer_size(ep->re_inline_send);
	pmsg->cp_recv_size = rpcrdma_encode_buffer_size(ep->re_inline_recv);
	ep->re_remote_cma.private_data = pmsg;
	ep->re_remote_cma.private_data_len = sizeof(*pmsg);

	/* Client offers RDMA Read but does not initiate */
	ep->re_remote_cma.initiator_depth = 0;
	ep->re_remote_cma.responder_resources =
		min_t(int, U8_MAX, device->attrs.max_qp_rd_atom);

	/* Limit transport retries so client can detect server
	 * GID changes quickly. RPC layer handles re-establishing
	 * transport connection and retransmission.
	 */
	ep->re_remote_cma.retry_count = 6;

	/* RPC-over-RDMA handles its own flow control. In addition,
	 * make all RNR NAKs visible so we know that RPC-over-RDMA
	 * flow control is working correctly (no NAKs should be seen).
	 */
	ep->re_remote_cma.flow_control = 0;
	ep->re_remote_cma.rnr_retry_count = 0;

	ep->re_pd = ib_alloc_pd(device, 0);
	if (IS_ERR(ep->re_pd)) {
		rc = PTR_ERR(ep->re_pd);
		goto out_destroy;
	}

	rc = rdma_create_qp(id, ep->re_pd, &ep->re_attr);
	if (rc)
		goto out_destroy;

	r_xprt->rx_ep = ep;
	return 0;

out_destroy:
	rpcrdma_ep_put(ep);
	rdma_destroy_id(id);
	return rc;
}

/**
 * rpcrdma_xprt_connect - Connect an unconnected transport
 * @r_xprt: controlling transport instance
 *
 * Returns 0 on success or a negative errno.
 */
int rpcrdma_xprt_connect(struct rpcrdma_xprt *r_xprt)
{
	struct rpc_xprt *xprt = &r_xprt->rx_xprt;
	struct rpcrdma_ep *ep;
	int rc;

	rc = rpcrdma_ep_create(r_xprt);
	if (rc)
		return rc;
	ep = r_xprt->rx_ep;

	xprt_clear_connected(xprt);
	rpcrdma_reset_cwnd(r_xprt);

	/* Bump the ep's reference count while there are
	 * outstanding Receives.
	 */
	rpcrdma_ep_get(ep);
	rpcrdma_post_recvs(r_xprt, true);

	rc = rdma_connect(ep->re_id, &ep->re_remote_cma);
	if (rc)
		goto out;

	if (xprt->reestablish_timeout < RPCRDMA_INIT_REEST_TO)
		xprt->reestablish_timeout = RPCRDMA_INIT_REEST_TO;
	wait_event_interruptible(ep->re_connect_wait,
				 ep->re_connect_status != 0);
	if (ep->re_connect_status <= 0) {
		rc = ep->re_connect_status;
		goto out;
	}

	rc = rpcrdma_sendctxs_create(r_xprt);
	if (rc) {
		rc = -ENOTCONN;
		goto out;
	}

	rc = rpcrdma_reqs_setup(r_xprt);
	if (rc) {
		rc = -ENOTCONN;
		goto out;
	}
	rpcrdma_mrs_create(r_xprt);

out:
	trace_xprtrdma_connect(r_xprt, rc);
	return rc;
}

/**
 * rpcrdma_xprt_disconnect - Disconnect underlying transport
 * @r_xprt: controlling transport instance
 *
 * Caller serializes. Either the transport send lock is held,
 * or we're being called to destroy the transport.
 *
 * On return, @r_xprt is completely divested of all hardware
 * resources and prepared for the next ->connect operation.
 */
void rpcrdma_xprt_disconnect(struct rpcrdma_xprt *r_xprt)
{
	struct rpcrdma_ep *ep = r_xprt->rx_ep;
	struct rdma_cm_id *id;
	int rc;

	if (!ep)
		return;

	id = ep->re_id;
	rc = rdma_disconnect(id);
	trace_xprtrdma_disconnect(r_xprt, rc);

	rpcrdma_xprt_drain(r_xprt);
	rpcrdma_reps_unmap(r_xprt);
	rpcrdma_reqs_reset(r_xprt);
	rpcrdma_mrs_destroy(r_xprt);
	rpcrdma_sendctxs_destroy(r_xprt);

	if (rpcrdma_ep_put(ep))
		rdma_destroy_id(id);

	r_xprt->rx_ep = NULL;
}

/* Fixed-size circular FIFO queue. This implementation is wait-free and
 * lock-free.
 *
 * Consumer is the code path that posts Sends. This path dequeues a
 * sendctx for use by a Send operation. Multiple consumer threads
 * are serialized by the RPC transport lock, which allows only one
 * ->send_request call at a time.
 *
 * Producer is the code path that handles Send completions. This path
 * enqueues a sendctx that has been completed. Multiple producer
 * threads are serialized by the ib_poll_cq() function.
 */

/* rpcrdma_sendctxs_destroy() assumes caller has already quiesced
 * queue activity, and rpcrdma_xprt_drain has flushed all remaining
 * Send requests.
 */
static void rpcrdma_sendctxs_destroy(struct rpcrdma_xprt *r_xprt)
{
	struct rpcrdma_buffer *buf = &r_xprt->rx_buf;
	unsigned long i;

	if (!buf->rb_sc_ctxs)
		return;
	for (i = 0; i <= buf->rb_sc_last; i++)
		kfree(buf->rb_sc_ctxs[i]);
	kfree(buf->rb_sc_ctxs);
	buf->rb_sc_ctxs = NULL;
}

static struct rpcrdma_sendctx *rpcrdma_sendctx_create(struct rpcrdma_ep *ep)
{
	struct rpcrdma_sendctx *sc;

	sc = kzalloc(struct_size(sc, sc_sges, ep->re_attr.cap.max_send_sge),
		     GFP_KERNEL);
	if (!sc)
		return NULL;

	sc->sc_cqe.done = rpcrdma_wc_send;
	return sc;
}

static int rpcrdma_sendctxs_create(struct rpcrdma_xprt *r_xprt)
{
	struct rpcrdma_buffer *buf = &r_xprt->rx_buf;
	struct rpcrdma_sendctx *sc;
	unsigned long i;

	/* Maximum number of concurrent outstanding Send WRs. Capping
	 * the circular queue size stops Send Queue overflow by causing
	 * the ->send_request call to fail temporarily before too many
	 * Sends are posted.
	 */
	i = r_xprt->rx_ep->re_max_requests + RPCRDMA_MAX_BC_REQUESTS;
	buf->rb_sc_ctxs = kcalloc(i, sizeof(sc), GFP_KERNEL);
	if (!buf->rb_sc_ctxs)
		return -ENOMEM;

	buf->rb_sc_last = i - 1;
	for (i = 0; i <= buf->rb_sc_last; i++) {
		sc = rpcrdma_sendctx_create(r_xprt->rx_ep);
		if (!sc)
			return -ENOMEM;

		buf->rb_sc_ctxs[i] = sc;
	}

	buf->rb_sc_head = 0;
	buf->rb_sc_tail = 0;
	return 0;
}

/* The sendctx queue is not guaranteed to have a size that is a
 * power of two, thus the helpers in circ_buf.h cannot be used.
 * The other option is to use modulus (%), which can be expensive.
 */
static unsigned long rpcrdma_sendctx_next(struct rpcrdma_buffer *buf,
					  unsigned long item)
{
	return likely(item < buf->rb_sc_last) ? item + 1 : 0;
}

/**
 * rpcrdma_sendctx_get_locked - Acquire a send context
 * @r_xprt: controlling transport instance
 *
 * Returns pointer to a free send completion context; or NULL if
 * the queue is empty.
 *
 * Usage: Called to acquire an SGE array before preparing a Send WR.
 *
 * The caller serializes calls to this function (per transport), and
 * provides an effective memory barrier that flushes the new value
 * of rb_sc_head.
 */
struct rpcrdma_sendctx *rpcrdma_sendctx_get_locked(struct rpcrdma_xprt *r_xprt)
{
	struct rpcrdma_buffer *buf = &r_xprt->rx_buf;
	struct rpcrdma_sendctx *sc;
	unsigned long next_head;

	next_head = rpcrdma_sendctx_next(buf, buf->rb_sc_head);

	if (next_head == READ_ONCE(buf->rb_sc_tail))
		goto out_emptyq;

	/* ORDER: item must be accessed _before_ head is updated */
	sc = buf->rb_sc_ctxs[next_head];

	/* Releasing the lock in the caller acts as a memory
	 * barrier that flushes rb_sc_head.
	 */
	buf->rb_sc_head = next_head;

	return sc;

out_emptyq:
	/* The queue is "empty" if there have not been enough Send
	 * completions recently. This is a sign the Send Queue is
	 * backing up. Cause the caller to pause and try again.
	 */
	xprt_wait_for_buffer_space(&r_xprt->rx_xprt);
	r_xprt->rx_stats.empty_sendctx_q++;
	return NULL;
}

/**
 * rpcrdma_sendctx_put_locked - Release a send context
 * @r_xprt: controlling transport instance
 * @sc: send context to release
 *
 * Usage: Called from Send completion to return a sendctxt
 * to the queue.
 *
 * The caller serializes calls to this function (per transport).
 */
static void rpcrdma_sendctx_put_locked(struct rpcrdma_xprt *r_xprt,
				       struct rpcrdma_sendctx *sc)
{
	struct rpcrdma_buffer *buf = &r_xprt->rx_buf;
	unsigned long next_tail;

	/* Unmap SGEs of previously completed but unsignaled
	 * Sends by walking up the queue until @sc is found.
	 */
	next_tail = buf->rb_sc_tail;
	do {
		next_tail = rpcrdma_sendctx_next(buf, next_tail);

		/* ORDER: item must be accessed _before_ tail is updated */
		rpcrdma_sendctx_unmap(buf->rb_sc_ctxs[next_tail]);

	} while (buf->rb_sc_ctxs[next_tail] != sc);

	/* Paired with READ_ONCE */
	smp_store_release(&buf->rb_sc_tail, next_tail);

	xprt_write_space(&r_xprt->rx_xprt);
}

static void
rpcrdma_mrs_create(struct rpcrdma_xprt *r_xprt)
{
	struct rpcrdma_buffer *buf = &r_xprt->rx_buf;
	struct rpcrdma_ep *ep = r_xprt->rx_ep;
	unsigned int count;

	for (count = 0; count < ep->re_max_rdma_segs; count++) {
		struct rpcrdma_mr *mr;
		int rc;

		mr = kzalloc(sizeof(*mr), GFP_NOFS);
		if (!mr)
			break;

		rc = frwr_mr_init(r_xprt, mr);
		if (rc) {
			kfree(mr);
			break;
		}

		spin_lock(&buf->rb_lock);
		rpcrdma_mr_push(mr, &buf->rb_mrs);
		list_add(&mr->mr_all, &buf->rb_all_mrs);
		spin_unlock(&buf->rb_lock);
	}

	r_xprt->rx_stats.mrs_allocated += count;
	trace_xprtrdma_createmrs(r_xprt, count);
}

static void
rpcrdma_mr_refresh_worker(struct work_struct *work)
{
	struct rpcrdma_buffer *buf = container_of(work, struct rpcrdma_buffer,
						  rb_refresh_worker);
	struct rpcrdma_xprt *r_xprt = container_of(buf, struct rpcrdma_xprt,
						   rx_buf);

	rpcrdma_mrs_create(r_xprt);
	xprt_write_space(&r_xprt->rx_xprt);
}

/**
 * rpcrdma_mrs_refresh - Wake the MR refresh worker
 * @r_xprt: controlling transport instance
 *
 */
void rpcrdma_mrs_refresh(struct rpcrdma_xprt *r_xprt)
{
	struct rpcrdma_buffer *buf = &r_xprt->rx_buf;
	struct rpcrdma_ep *ep = r_xprt->rx_ep;

	/* If there is no underlying connection, it's no use
	 * to wake the refresh worker.
	 */
	if (ep->re_connect_status == 1) {
		/* The work is scheduled on a WQ_MEM_RECLAIM
		 * workqueue in order to prevent MR allocation
		 * from recursing into NFS during direct reclaim.
		 */
		queue_work(xprtiod_workqueue, &buf->rb_refresh_worker);
	}
}

/**
 * rpcrdma_req_create - Allocate an rpcrdma_req object
 * @r_xprt: controlling r_xprt
 * @size: initial size, in bytes, of send and receive buffers
 * @flags: GFP flags passed to memory allocators
 *
 * Returns an allocated and fully initialized rpcrdma_req or NULL.
 */
struct rpcrdma_req *rpcrdma_req_create(struct rpcrdma_xprt *r_xprt, size_t size,
				       gfp_t flags)
{
	struct rpcrdma_buffer *buffer = &r_xprt->rx_buf;
	struct rpcrdma_req *req;

	req = kzalloc(sizeof(*req), flags);
	if (req == NULL)
		goto out1;

	req->rl_sendbuf = rpcrdma_regbuf_alloc(size, DMA_TO_DEVICE, flags);
	if (!req->rl_sendbuf)
		goto out2;

	req->rl_recvbuf = rpcrdma_regbuf_alloc(size, DMA_NONE, flags);
	if (!req->rl_recvbuf)
		goto out3;

	INIT_LIST_HEAD(&req->rl_free_mrs);
	INIT_LIST_HEAD(&req->rl_registered);
	spin_lock(&buffer->rb_lock);
	list_add(&req->rl_all, &buffer->rb_allreqs);
	spin_unlock(&buffer->rb_lock);
	return req;

out3:
	kfree(req->rl_sendbuf);
out2:
	kfree(req);
out1:
	return NULL;
}

/**
 * rpcrdma_req_setup - Per-connection instance setup of an rpcrdma_req object
 * @r_xprt: controlling transport instance
 * @req: rpcrdma_req object to set up
 *
 * Returns zero on success, and a negative errno on failure.
 */
int rpcrdma_req_setup(struct rpcrdma_xprt *r_xprt, struct rpcrdma_req *req)
{
	struct rpcrdma_regbuf *rb;
	size_t maxhdrsize;

	/* Compute maximum header buffer size in bytes */
	maxhdrsize = rpcrdma_fixed_maxsz + 3 +
		     r_xprt->rx_ep->re_max_rdma_segs * rpcrdma_readchunk_maxsz;
	maxhdrsize *= sizeof(__be32);
	rb = rpcrdma_regbuf_alloc(__roundup_pow_of_two(maxhdrsize),
				  DMA_TO_DEVICE, GFP_KERNEL);
	if (!rb)
		goto out;

	if (!__rpcrdma_regbuf_dma_map(r_xprt, rb))
		goto out_free;

	req->rl_rdmabuf = rb;
	xdr_buf_init(&req->rl_hdrbuf, rdmab_data(rb), rdmab_length(rb));
	return 0;

out_free:
	rpcrdma_regbuf_free(rb);
out:
	return -ENOMEM;
}

/* ASSUMPTION: the rb_allreqs list is stable for the duration,
 * and thus can be walked without holding rb_lock. Eg. the
 * caller is holding the transport send lock to exclude
 * device removal or disconnection.
 */
static int rpcrdma_reqs_setup(struct rpcrdma_xprt *r_xprt)
{
	struct rpcrdma_buffer *buf = &r_xprt->rx_buf;
	struct rpcrdma_req *req;
	int rc;

	list_for_each_entry(req, &buf->rb_allreqs, rl_all) {
		rc = rpcrdma_req_setup(r_xprt, req);
		if (rc)
			return rc;
	}
	return 0;
}

static void rpcrdma_req_reset(struct rpcrdma_req *req)
{
	/* Credits are valid for only one connection */
	req->rl_slot.rq_cong = 0;

	rpcrdma_regbuf_free(req->rl_rdmabuf);
	req->rl_rdmabuf = NULL;

	rpcrdma_regbuf_dma_unmap(req->rl_sendbuf);
	rpcrdma_regbuf_dma_unmap(req->rl_recvbuf);
}

/* ASSUMPTION: the rb_allreqs list is stable for the duration,
 * and thus can be walked without holding rb_lock. Eg. the
 * caller is holding the transport send lock to exclude
 * device removal or disconnection.
 */
static void rpcrdma_reqs_reset(struct rpcrdma_xprt *r_xprt)
{
	struct rpcrdma_buffer *buf = &r_xprt->rx_buf;
	struct rpcrdma_req *req;

	list_for_each_entry(req, &buf->rb_allreqs, rl_all)
		rpcrdma_req_reset(req);
}

/* No locking needed here. This function is called only by the
 * Receive completion handler.
 */
static noinline
struct rpcrdma_rep *rpcrdma_rep_create(struct rpcrdma_xprt *r_xprt,
				       bool temp)
{
	struct rpcrdma_rep *rep;

	rep = kzalloc(sizeof(*rep), GFP_KERNEL);
	if (rep == NULL)
		goto out;

	rep->rr_rdmabuf = rpcrdma_regbuf_alloc(r_xprt->rx_ep->re_inline_recv,
					       DMA_FROM_DEVICE, GFP_KERNEL);
	if (!rep->rr_rdmabuf)
		goto out_free;

	if (!rpcrdma_regbuf_dma_map(r_xprt, rep->rr_rdmabuf))
		goto out_free_regbuf;

	xdr_buf_init(&rep->rr_hdrbuf, rdmab_data(rep->rr_rdmabuf),
		     rdmab_length(rep->rr_rdmabuf));
	rep->rr_cqe.done = rpcrdma_wc_receive;
	rep->rr_rxprt = r_xprt;
	rep->rr_recv_wr.next = NULL;
	rep->rr_recv_wr.wr_cqe = &rep->rr_cqe;
	rep->rr_recv_wr.sg_list = &rep->rr_rdmabuf->rg_iov;
	rep->rr_recv_wr.num_sge = 1;
	rep->rr_temp = temp;
	list_add(&rep->rr_all, &r_xprt->rx_buf.rb_all_reps);
	return rep;

out_free_regbuf:
	rpcrdma_regbuf_free(rep->rr_rdmabuf);
out_free:
	kfree(rep);
out:
	return NULL;
}

/* No locking needed here. This function is invoked only by the
 * Receive completion handler, or during transport shutdown.
 */
static void rpcrdma_rep_destroy(struct rpcrdma_rep *rep)
{
	list_del(&rep->rr_all);
	rpcrdma_regbuf_free(rep->rr_rdmabuf);
	kfree(rep);
}

static struct rpcrdma_rep *rpcrdma_rep_get_locked(struct rpcrdma_buffer *buf)
{
	struct llist_node *node;

	/* Calls to llist_del_first are required to be serialized */
	node = llist_del_first(&buf->rb_free_reps);
	if (!node)
		return NULL;
	return llist_entry(node, struct rpcrdma_rep, rr_node);
}

static void rpcrdma_rep_put(struct rpcrdma_buffer *buf,
			    struct rpcrdma_rep *rep)
{
	llist_add(&rep->rr_node, &buf->rb_free_reps);
}

static void rpcrdma_reps_unmap(struct rpcrdma_xprt *r_xprt)
{
	struct rpcrdma_buffer *buf = &r_xprt->rx_buf;
	struct rpcrdma_rep *rep;

	list_for_each_entry(rep, &buf->rb_all_reps, rr_all) {
		rpcrdma_regbuf_dma_unmap(rep->rr_rdmabuf);
		rep->rr_temp = true;
	}
}

static void rpcrdma_reps_destroy(struct rpcrdma_buffer *buf)
{
	struct rpcrdma_rep *rep;

	while ((rep = rpcrdma_rep_get_locked(buf)) != NULL)
		rpcrdma_rep_destroy(rep);
}

/**
 * rpcrdma_buffer_create - Create initial set of req/rep objects
 * @r_xprt: transport instance to (re)initialize
 *
 * Returns zero on success, otherwise a negative errno.
 */
int rpcrdma_buffer_create(struct rpcrdma_xprt *r_xprt)
{
	struct rpcrdma_buffer *buf = &r_xprt->rx_buf;
	int i, rc;

	buf->rb_bc_srv_max_requests = 0;
	spin_lock_init(&buf->rb_lock);
	INIT_LIST_HEAD(&buf->rb_mrs);
	INIT_LIST_HEAD(&buf->rb_all_mrs);
	INIT_WORK(&buf->rb_refresh_worker, rpcrdma_mr_refresh_worker);

	INIT_LIST_HEAD(&buf->rb_send_bufs);
	INIT_LIST_HEAD(&buf->rb_allreqs);
	INIT_LIST_HEAD(&buf->rb_all_reps);

	rc = -ENOMEM;
	for (i = 0; i < r_xprt->rx_xprt.max_reqs; i++) {
		struct rpcrdma_req *req;

		req = rpcrdma_req_create(r_xprt, RPCRDMA_V1_DEF_INLINE_SIZE * 2,
					 GFP_KERNEL);
		if (!req)
			goto out;
		list_add(&req->rl_list, &buf->rb_send_bufs);
	}

	init_llist_head(&buf->rb_free_reps);

	return 0;
out:
	rpcrdma_buffer_destroy(buf);
	return rc;
}

/**
 * rpcrdma_req_destroy - Destroy an rpcrdma_req object
 * @req: unused object to be destroyed
 *
 * Relies on caller holding the transport send lock to protect
 * removing req->rl_all from buf->rb_all_reqs safely.
 */
void rpcrdma_req_destroy(struct rpcrdma_req *req)
{
	struct rpcrdma_mr *mr;

	list_del(&req->rl_all);

	while ((mr = rpcrdma_mr_pop(&req->rl_free_mrs))) {
		struct rpcrdma_buffer *buf = &mr->mr_xprt->rx_buf;

		spin_lock(&buf->rb_lock);
		list_del(&mr->mr_all);
		spin_unlock(&buf->rb_lock);

		frwr_release_mr(mr);
	}

	rpcrdma_regbuf_free(req->rl_recvbuf);
	rpcrdma_regbuf_free(req->rl_sendbuf);
	rpcrdma_regbuf_free(req->rl_rdmabuf);
	kfree(req);
}

/**
 * rpcrdma_mrs_destroy - Release all of a transport's MRs
 * @r_xprt: controlling transport instance
 *
 * Relies on caller holding the transport send lock to protect
 * removing mr->mr_list from req->rl_free_mrs safely.
 */
static void rpcrdma_mrs_destroy(struct rpcrdma_xprt *r_xprt)
{
	struct rpcrdma_buffer *buf = &r_xprt->rx_buf;
	struct rpcrdma_mr *mr;

	cancel_work_sync(&buf->rb_refresh_worker);

	spin_lock(&buf->rb_lock);
	while ((mr = list_first_entry_or_null(&buf->rb_all_mrs,
					      struct rpcrdma_mr,
					      mr_all)) != NULL) {
		list_del(&mr->mr_list);
		list_del(&mr->mr_all);
		spin_unlock(&buf->rb_lock);

		frwr_release_mr(mr);

		spin_lock(&buf->rb_lock);
	}
	spin_unlock(&buf->rb_lock);
}

/**
 * rpcrdma_buffer_destroy - Release all hw resources
 * @buf: root control block for resources
 *
 * ORDERING: relies on a prior rpcrdma_xprt_drain :
 * - No more Send or Receive completions can occur
 * - All MRs, reps, and reqs are returned to their free lists
 */
void
rpcrdma_buffer_destroy(struct rpcrdma_buffer *buf)
{
	rpcrdma_reps_destroy(buf);

	while (!list_empty(&buf->rb_send_bufs)) {
		struct rpcrdma_req *req;

		req = list_first_entry(&buf->rb_send_bufs,
				       struct rpcrdma_req, rl_list);
		list_del(&req->rl_list);
		rpcrdma_req_destroy(req);
	}
}

/**
 * rpcrdma_mr_get - Allocate an rpcrdma_mr object
 * @r_xprt: controlling transport
 *
 * Returns an initialized rpcrdma_mr or NULL if no free
 * rpcrdma_mr objects are available.
 */
struct rpcrdma_mr *
rpcrdma_mr_get(struct rpcrdma_xprt *r_xprt)
{
	struct rpcrdma_buffer *buf = &r_xprt->rx_buf;
	struct rpcrdma_mr *mr;

	spin_lock(&buf->rb_lock);
	mr = rpcrdma_mr_pop(&buf->rb_mrs);
	spin_unlock(&buf->rb_lock);
	return mr;
}

/**
 * rpcrdma_mr_put - DMA unmap an MR and release it
 * @mr: MR to release
 *
 */
void rpcrdma_mr_put(struct rpcrdma_mr *mr)
{
	struct rpcrdma_xprt *r_xprt = mr->mr_xprt;

	if (mr->mr_dir != DMA_NONE) {
		trace_xprtrdma_mr_unmap(mr);
		ib_dma_unmap_sg(r_xprt->rx_ep->re_id->device,
				mr->mr_sg, mr->mr_nents, mr->mr_dir);
		mr->mr_dir = DMA_NONE;
	}

	rpcrdma_mr_push(mr, &mr->mr_req->rl_free_mrs);
}

/**
 * rpcrdma_buffer_get - Get a request buffer
 * @buffers: Buffer pool from which to obtain a buffer
 *
 * Returns a fresh rpcrdma_req, or NULL if none are available.
 */
struct rpcrdma_req *
rpcrdma_buffer_get(struct rpcrdma_buffer *buffers)
{
	struct rpcrdma_req *req;

	spin_lock(&buffers->rb_lock);
	req = list_first_entry_or_null(&buffers->rb_send_bufs,
				       struct rpcrdma_req, rl_list);
	if (req)
		list_del_init(&req->rl_list);
	spin_unlock(&buffers->rb_lock);
	return req;
}

/**
 * rpcrdma_buffer_put - Put request/reply buffers back into pool
 * @buffers: buffer pool
 * @req: object to return
 *
 */
void rpcrdma_buffer_put(struct rpcrdma_buffer *buffers, struct rpcrdma_req *req)
{
	if (req->rl_reply)
		rpcrdma_rep_put(buffers, req->rl_reply);
	req->rl_reply = NULL;

	spin_lock(&buffers->rb_lock);
	list_add(&req->rl_list, &buffers->rb_send_bufs);
	spin_unlock(&buffers->rb_lock);
}

/**
 * rpcrdma_recv_buffer_put - Release rpcrdma_rep back to free list
 * @rep: rep to release
 *
 * Used after error conditions.
 */
void rpcrdma_recv_buffer_put(struct rpcrdma_rep *rep)
{
	rpcrdma_rep_put(&rep->rr_rxprt->rx_buf, rep);
}

/* Returns a pointer to a rpcrdma_regbuf object, or NULL.
 *
 * xprtrdma uses a regbuf for posting an outgoing RDMA SEND, or for
 * receiving the payload of RDMA RECV operations. During Long Calls
 * or Replies they may be registered externally via frwr_map.
 */
static struct rpcrdma_regbuf *
rpcrdma_regbuf_alloc(size_t size, enum dma_data_direction direction,
		     gfp_t flags)
{
	struct rpcrdma_regbuf *rb;

	rb = kmalloc(sizeof(*rb), flags);
	if (!rb)
		return NULL;
	rb->rg_data = kmalloc(size, flags);
	if (!rb->rg_data) {
		kfree(rb);
		return NULL;
	}

	rb->rg_device = NULL;
	rb->rg_direction = direction;
	rb->rg_iov.length = size;
	return rb;
}

/**
 * rpcrdma_regbuf_realloc - re-allocate a SEND/RECV buffer
 * @rb: regbuf to reallocate
 * @size: size of buffer to be allocated, in bytes
 * @flags: GFP flags
 *
 * Returns true if reallocation was successful. If false is
 * returned, @rb is left untouched.
 */
bool rpcrdma_regbuf_realloc(struct rpcrdma_regbuf *rb, size_t size, gfp_t flags)
{
	void *buf;

	buf = kmalloc(size, flags);
	if (!buf)
		return false;

	rpcrdma_regbuf_dma_unmap(rb);
	kfree(rb->rg_data);

	rb->rg_data = buf;
	rb->rg_iov.length = size;
	return true;
}

/**
 * __rpcrdma_regbuf_dma_map - DMA-map a regbuf
 * @r_xprt: controlling transport instance
 * @rb: regbuf to be mapped
 *
 * Returns true if the buffer is now DMA mapped to @r_xprt's device
 */
bool __rpcrdma_regbuf_dma_map(struct rpcrdma_xprt *r_xprt,
			      struct rpcrdma_regbuf *rb)
{
	struct ib_device *device = r_xprt->rx_ep->re_id->device;

	if (rb->rg_direction == DMA_NONE)
		return false;

	rb->rg_iov.addr = ib_dma_map_single(device, rdmab_data(rb),
					    rdmab_length(rb), rb->rg_direction);
	if (ib_dma_mapping_error(device, rdmab_addr(rb))) {
		trace_xprtrdma_dma_maperr(rdmab_addr(rb));
		return false;
	}

	rb->rg_device = device;
	rb->rg_iov.lkey = r_xprt->rx_ep->re_pd->local_dma_lkey;
	return true;
}

static void rpcrdma_regbuf_dma_unmap(struct rpcrdma_regbuf *rb)
{
	if (!rb)
		return;

	if (!rpcrdma_regbuf_is_mapped(rb))
		return;

	ib_dma_unmap_single(rb->rg_device, rdmab_addr(rb), rdmab_length(rb),
			    rb->rg_direction);
	rb->rg_device = NULL;
}

static void rpcrdma_regbuf_free(struct rpcrdma_regbuf *rb)
{
	rpcrdma_regbuf_dma_unmap(rb);
	if (rb)
		kfree(rb->rg_data);
	kfree(rb);
}

/**
 * rpcrdma_post_sends - Post WRs to a transport's Send Queue
 * @r_xprt: controlling transport instance
 * @req: rpcrdma_req containing the Send WR to post
 *
 * Returns 0 if the post was successful, otherwise -ENOTCONN
 * is returned.
 */
int rpcrdma_post_sends(struct rpcrdma_xprt *r_xprt, struct rpcrdma_req *req)
{
	struct ib_send_wr *send_wr = &req->rl_wr;
	struct rpcrdma_ep *ep = r_xprt->rx_ep;
	int rc;

	if (!ep->re_send_count || kref_read(&req->rl_kref) > 1) {
		send_wr->send_flags |= IB_SEND_SIGNALED;
		ep->re_send_count = ep->re_send_batch;
	} else {
		send_wr->send_flags &= ~IB_SEND_SIGNALED;
		--ep->re_send_count;
	}

	trace_xprtrdma_post_send(req);
	rc = frwr_send(r_xprt, req);
	if (rc)
		return -ENOTCONN;
	return 0;
}

/**
 * rpcrdma_post_recvs - Refill the Receive Queue
 * @r_xprt: controlling transport instance
 * @temp: mark Receive buffers to be deleted after use
 *
 */
void rpcrdma_post_recvs(struct rpcrdma_xprt *r_xprt, bool temp)
{
	struct rpcrdma_buffer *buf = &r_xprt->rx_buf;
	struct rpcrdma_ep *ep = r_xprt->rx_ep;
	struct ib_recv_wr *wr, *bad_wr;
	struct rpcrdma_rep *rep;
	int needed, count, rc;

	rc = 0;
	count = 0;

	needed = buf->rb_credits + (buf->rb_bc_srv_max_requests << 1);
	if (likely(ep->re_receive_count > needed))
		goto out;
	needed -= ep->re_receive_count;
	if (!temp)
		needed += RPCRDMA_MAX_RECV_BATCH;

	/* fast path: all needed reps can be found on the free list */
	wr = NULL;
	while (needed) {
		rep = rpcrdma_rep_get_locked(buf);
		if (rep && rep->rr_temp) {
			rpcrdma_rep_destroy(rep);
			continue;
		}
		if (!rep)
			rep = rpcrdma_rep_create(r_xprt, temp);
		if (!rep)
			break;

		trace_xprtrdma_post_recv(rep);
		rep->rr_recv_wr.next = wr;
		wr = &rep->rr_recv_wr;
		--needed;
		++count;
	}
	if (!wr)
		goto out;

	rc = ib_post_recv(ep->re_id->qp, wr,
			  (const struct ib_recv_wr **)&bad_wr);
out:
	trace_xprtrdma_post_recvs(r_xprt, count, rc);
	if (rc) {
		for (wr = bad_wr; wr;) {
			struct rpcrdma_rep *rep;

			rep = container_of(wr, struct rpcrdma_rep, rr_recv_wr);
			wr = wr->next;
			rpcrdma_recv_buffer_put(rep);
			--count;
		}
	}
	ep->re_receive_count += count;
	return;
}<|MERGE_RESOLUTION|>--- conflicted
+++ resolved
@@ -149,19 +149,8 @@
  */
 void rpcrdma_flush_disconnect(struct rpcrdma_xprt *r_xprt, struct ib_wc *wc)
 {
-<<<<<<< HEAD
-	struct rpcrdma_xprt *r_xprt = cq->cq_context;
-	struct rpc_xprt *xprt = &r_xprt->rx_xprt;
-
-	if (wc->status != IB_WC_SUCCESS &&
-	    r_xprt->rx_ep->re_connect_status == 1) {
-		r_xprt->rx_ep->re_connect_status = -ECONNABORTED;
-		xprt_force_disconnect(xprt);
-	}
-=======
 	if (wc->status != IB_WC_SUCCESS)
 		rpcrdma_force_disconnect(r_xprt->rx_ep);
->>>>>>> 84569f32
 }
 
 /**
