What:		/config/usb-gadget/gadget/functions/uac2.name
Date:		Sep 2014
KernelVersion:	3.18
Description:
		The attributes:

		=====================	=======================================
		c_chmask		capture channel mask
		c_srate			capture sampling rate
		c_ssize			capture sample size (bytes)
		c_sync			capture synchronization type
					(async/adaptive)
		c_mute_present		capture mute control enable
		c_volume_present	capture volume control enable
		c_volume_min		capture volume control min value
					(in 1/256 dB)
		c_volume_max		capture volume control max value
					(in 1/256 dB)
		c_volume_res		capture volume control resolution
					(in 1/256 dB)
		fb_max			maximum extra bandwidth in async mode
		p_chmask		playback channel mask
		p_srate			playback sampling rate
		p_ssize			playback sample size (bytes)
		p_mute_present		playback mute control enable
		p_volume_present	playback volume control enable
		p_volume_min		playback volume control min value
					(in 1/256 dB)
		p_volume_max		playback volume control max value
					(in 1/256 dB)
		p_volume_res		playback volume control resolution
					(in 1/256 dB)
<<<<<<< HEAD
=======
		req_number		the number of pre-allocated requests
					for both capture and playback
>>>>>>> 754e0b0e
		=====================	=======================================<|MERGE_RESOLUTION|>--- conflicted
+++ resolved
@@ -30,9 +30,6 @@
 					(in 1/256 dB)
 		p_volume_res		playback volume control resolution
 					(in 1/256 dB)
-<<<<<<< HEAD
-=======
 		req_number		the number of pre-allocated requests
 					for both capture and playback
->>>>>>> 754e0b0e
 		=====================	=======================================