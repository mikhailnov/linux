--- conflicted
+++ resolved
@@ -471,12 +471,9 @@
 	if (error)
 		goto fail_cleanup_disk;
 
-<<<<<<< HEAD
-=======
 	return 0;
 fail_cleanup_disk:
 	blk_cleanup_disk(gendisk);
->>>>>>> df0cc57e
 fail_free_tag_set:
 	blk_mq_free_tag_set(&priv->tag_set);
 fail_teardown:
