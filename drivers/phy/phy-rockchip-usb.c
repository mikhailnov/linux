/*
 * Rockchip usb PHY driver
 *
 * Copyright (C) 2014 Yunzhi Li <lyz@rock-chips.com>
 * Copyright (C) 2014 ROCKCHIP, Inc.
 *
 * This program is free software; you can redistribute it and/or modify
 * it under the terms of the GNU General Public License as published by
 * the Free Software Foundation; either version 2 of the License.
 *
 * This program is distributed in the hope that it will be useful,
 * but WITHOUT ANY WARRANTY; without even the implied warranty of
 * MERCHANTABILITY or FITNESS FOR A PARTICULAR PURPOSE.  See the
 * GNU General Public License for more details.
 */

#include <linux/clk.h>
#include <linux/clk-provider.h>
#include <linux/io.h>
#include <linux/kernel.h>
#include <linux/module.h>
#include <linux/mutex.h>
#include <linux/of.h>
#include <linux/of_address.h>
#include <linux/of_platform.h>
#include <linux/phy/phy.h>
#include <linux/platform_device.h>
#include <linux/regulator/consumer.h>
#include <linux/reset.h>
#include <linux/regmap.h>
#include <linux/mfd/syscon.h>

/*
 * The higher 16-bit of this register is used for write protection
 * only if BIT(13 + 16) set to 1 the BIT(13) can be written.
 */
#define SIDDQ_WRITE_ENA	BIT(29)
#define SIDDQ_ON		BIT(13)
#define SIDDQ_OFF		(0 << 13)

struct rockchip_usb_phys {
	int reg;
	const char *pll_name;
};

struct rockchip_usb_phy_pdata {
	struct rockchip_usb_phys *phys;
};

struct rockchip_usb_phy_base {
	struct device *dev;
	struct regmap *reg_base;
	const struct rockchip_usb_phy_pdata *pdata;
};

struct rockchip_usb_phy {
	struct rockchip_usb_phy_base *base;
	struct device_node *np;
	unsigned int	reg_offset;
	struct clk	*clk;
	struct clk      *clk480m;
	struct clk_hw	clk480m_hw;
	struct phy	*phy;
};

static int rockchip_usb_phy_power(struct rockchip_usb_phy *phy,
					   bool siddq)
{
	return regmap_write(phy->base->reg_base, phy->reg_offset,
			    SIDDQ_WRITE_ENA | (siddq ? SIDDQ_ON : SIDDQ_OFF));
}

static unsigned long rockchip_usb_phy480m_recalc_rate(struct clk_hw *hw,
						unsigned long parent_rate)
{
	return 480000000;
}

static void rockchip_usb_phy480m_disable(struct clk_hw *hw)
{
	struct rockchip_usb_phy *phy = container_of(hw,
						    struct rockchip_usb_phy,
						    clk480m_hw);

	/* Power down usb phy analog blocks by set siddq 1 */
	rockchip_usb_phy_power(phy, 1);
}

static int rockchip_usb_phy480m_enable(struct clk_hw *hw)
{
	struct rockchip_usb_phy *phy = container_of(hw,
						    struct rockchip_usb_phy,
						    clk480m_hw);

	/* Power up usb phy analog blocks by set siddq 0 */
	return rockchip_usb_phy_power(phy, 0);
}

static int rockchip_usb_phy480m_is_enabled(struct clk_hw *hw)
{
	struct rockchip_usb_phy *phy = container_of(hw,
						    struct rockchip_usb_phy,
						    clk480m_hw);
	int ret;
	u32 val;

	ret = regmap_read(phy->base->reg_base, phy->reg_offset, &val);
	if (ret < 0)
		return ret;

	return (val & SIDDQ_ON) ? 0 : 1;
}

static const struct clk_ops rockchip_usb_phy480m_ops = {
	.enable = rockchip_usb_phy480m_enable,
	.disable = rockchip_usb_phy480m_disable,
	.is_enabled = rockchip_usb_phy480m_is_enabled,
	.recalc_rate = rockchip_usb_phy480m_recalc_rate,
};

static int rockchip_usb_phy_power_off(struct phy *_phy)
{
	struct rockchip_usb_phy *phy = phy_get_drvdata(_phy);

	clk_disable_unprepare(phy->clk480m);

	return 0;
}

static int rockchip_usb_phy_power_on(struct phy *_phy)
{
	struct rockchip_usb_phy *phy = phy_get_drvdata(_phy);

	return clk_prepare_enable(phy->clk480m);
}

static const struct phy_ops ops = {
	.power_on	= rockchip_usb_phy_power_on,
	.power_off	= rockchip_usb_phy_power_off,
	.owner		= THIS_MODULE,
};

static void rockchip_usb_phy_action(void *data)
{
	struct rockchip_usb_phy *rk_phy = data;

	of_clk_del_provider(rk_phy->np);
	clk_unregister(rk_phy->clk480m);

	if (rk_phy->clk)
		clk_put(rk_phy->clk);
}

static int rockchip_usb_phy_init(struct rockchip_usb_phy_base *base,
				 struct device_node *child)
{
	struct rockchip_usb_phy *rk_phy;
	unsigned int reg_offset;
	const char *clk_name;
	struct clk_init_data init;
	int err, i;

	rk_phy = devm_kzalloc(base->dev, sizeof(*rk_phy), GFP_KERNEL);
	if (!rk_phy)
		return -ENOMEM;

	rk_phy->base = base;
	rk_phy->np = child;

	if (of_property_read_u32(child, "reg", &reg_offset)) {
		dev_err(base->dev, "missing reg property in node %s\n",
			child->name);
		return -EINVAL;
	}

<<<<<<< HEAD
	for_each_available_child_of_node(dev->of_node, child) {
		rk_phy = devm_kzalloc(dev, sizeof(*rk_phy), GFP_KERNEL);
		if (!rk_phy) {
			err = -ENOMEM;
			goto put_child;
		}

		if (of_property_read_u32(child, "reg", &reg_offset)) {
			dev_err(dev, "missing reg property in node %s\n",
				child->name);
			err = -EINVAL;
			goto put_child;
=======
	rk_phy->reg_offset = reg_offset;

	rk_phy->clk = of_clk_get_by_name(child, "phyclk");
	if (IS_ERR(rk_phy->clk))
		rk_phy->clk = NULL;

	i = 0;
	init.name = NULL;
	while (base->pdata->phys[i].reg) {
		if (base->pdata->phys[i].reg == reg_offset) {
			init.name = base->pdata->phys[i].pll_name;
			break;
>>>>>>> b562e44f
		}
		i++;
	}

	if (!init.name) {
		dev_err(base->dev, "phy data not found\n");
		return -EINVAL;
	}

	if (rk_phy->clk) {
		clk_name = __clk_get_name(rk_phy->clk);
		init.flags = 0;
		init.parent_names = &clk_name;
		init.num_parents = 1;
	} else {
		init.flags = CLK_IS_ROOT;
		init.parent_names = NULL;
		init.num_parents = 0;
	}

<<<<<<< HEAD
		rk_phy->phy = devm_phy_create(dev, child, &ops);
		if (IS_ERR(rk_phy->phy)) {
			dev_err(dev, "failed to create PHY\n");
			err = PTR_ERR(rk_phy->phy);
			goto put_child;
		}
		phy_set_drvdata(rk_phy->phy, rk_phy);

		/* only power up usb phy when it use, so disable it when init*/
		err = rockchip_usb_phy_power(rk_phy, 1);
		if (err)
			goto put_child;
=======
	init.ops = &rockchip_usb_phy480m_ops;
	rk_phy->clk480m_hw.init = &init;

	rk_phy->clk480m = clk_register(base->dev, &rk_phy->clk480m_hw);
	if (IS_ERR(rk_phy->clk480m)) {
		err = PTR_ERR(rk_phy->clk480m);
		goto err_clk;
	}

	err = of_clk_add_provider(child, of_clk_src_simple_get,
				  rk_phy->clk480m);
	if (err < 0)
		goto err_clk_prov;

	err = devm_add_action(base->dev, rockchip_usb_phy_action, rk_phy);
	if (err)
		goto err_devm_action;

	rk_phy->phy = devm_phy_create(base->dev, child, &ops);
	if (IS_ERR(rk_phy->phy)) {
		dev_err(base->dev, "failed to create PHY\n");
		return PTR_ERR(rk_phy->phy);
	}
	phy_set_drvdata(rk_phy->phy, rk_phy);

	/* only power up usb phy when it use, so disable it when init*/
	return rockchip_usb_phy_power(rk_phy, 1);

err_devm_action:
	of_clk_del_provider(child);
err_clk_prov:
	clk_unregister(rk_phy->clk480m);
err_clk:
	if (rk_phy->clk)
		clk_put(rk_phy->clk);
	return err;
}

static const struct rockchip_usb_phy_pdata rk3066a_pdata = {
	.phys = (struct rockchip_usb_phys[]){
		{ .reg = 0x17c, .pll_name = "sclk_otgphy0_480m" },
		{ .reg = 0x188, .pll_name = "sclk_otgphy1_480m" },
		{ /* sentinel */ }
	},
};

static const struct rockchip_usb_phy_pdata rk3188_pdata = {
	.phys = (struct rockchip_usb_phys[]){
		{ .reg = 0x10c, .pll_name = "sclk_otgphy0_480m" },
		{ .reg = 0x11c, .pll_name = "sclk_otgphy1_480m" },
		{ /* sentinel */ }
	},
};

static const struct rockchip_usb_phy_pdata rk3288_pdata = {
	.phys = (struct rockchip_usb_phys[]){
		{ .reg = 0x320, .pll_name = "sclk_otgphy0_480m" },
		{ .reg = 0x334, .pll_name = "sclk_otgphy1_480m" },
		{ .reg = 0x348, .pll_name = "sclk_otgphy2_480m" },
		{ /* sentinel */ }
	},
};

static int rockchip_usb_phy_probe(struct platform_device *pdev)
{
	struct device *dev = &pdev->dev;
	struct rockchip_usb_phy_base *phy_base;
	struct phy_provider *phy_provider;
	const struct of_device_id *match;
	struct device_node *child;
	int err;

	phy_base = devm_kzalloc(dev, sizeof(*phy_base), GFP_KERNEL);
	if (!phy_base)
		return -ENOMEM;

	match = of_match_device(dev->driver->of_match_table, dev);
	if (!match || !match->data) {
		dev_err(dev, "missing phy data\n");
		return -EINVAL;
	}

	phy_base->pdata = match->data;

	phy_base->dev = dev;
	phy_base->reg_base = syscon_regmap_lookup_by_phandle(dev->of_node,
							     "rockchip,grf");
	if (IS_ERR(phy_base->reg_base)) {
		dev_err(&pdev->dev, "Missing rockchip,grf property\n");
		return PTR_ERR(phy_base->reg_base);
	}

	for_each_available_child_of_node(dev->of_node, child) {
		err = rockchip_usb_phy_init(phy_base, child);
		if (err) {
			of_node_put(child);
			return err;
		}
>>>>>>> b562e44f
	}

	phy_provider = devm_of_phy_provider_register(dev, of_phy_simple_xlate);
	return PTR_ERR_OR_ZERO(phy_provider);
put_child:
	of_node_put(child);
	return err;
}

static const struct of_device_id rockchip_usb_phy_dt_ids[] = {
	{ .compatible = "rockchip,rk3066a-usb-phy", .data = &rk3066a_pdata },
	{ .compatible = "rockchip,rk3188-usb-phy", .data = &rk3188_pdata },
	{ .compatible = "rockchip,rk3288-usb-phy", .data = &rk3288_pdata },
	{}
};

MODULE_DEVICE_TABLE(of, rockchip_usb_phy_dt_ids);

static struct platform_driver rockchip_usb_driver = {
	.probe		= rockchip_usb_phy_probe,
	.driver		= {
		.name	= "rockchip-usb-phy",
		.of_match_table = rockchip_usb_phy_dt_ids,
	},
};

module_platform_driver(rockchip_usb_driver);

MODULE_AUTHOR("Yunzhi Li <lyz@rock-chips.com>");
MODULE_DESCRIPTION("Rockchip USB 2.0 PHY driver");
MODULE_LICENSE("GPL v2");<|MERGE_RESOLUTION|>--- conflicted
+++ resolved
@@ -173,20 +173,6 @@
 		return -EINVAL;
 	}
 
-<<<<<<< HEAD
-	for_each_available_child_of_node(dev->of_node, child) {
-		rk_phy = devm_kzalloc(dev, sizeof(*rk_phy), GFP_KERNEL);
-		if (!rk_phy) {
-			err = -ENOMEM;
-			goto put_child;
-		}
-
-		if (of_property_read_u32(child, "reg", &reg_offset)) {
-			dev_err(dev, "missing reg property in node %s\n",
-				child->name);
-			err = -EINVAL;
-			goto put_child;
-=======
 	rk_phy->reg_offset = reg_offset;
 
 	rk_phy->clk = of_clk_get_by_name(child, "phyclk");
@@ -199,7 +185,6 @@
 		if (base->pdata->phys[i].reg == reg_offset) {
 			init.name = base->pdata->phys[i].pll_name;
 			break;
->>>>>>> b562e44f
 		}
 		i++;
 	}
@@ -220,20 +205,6 @@
 		init.num_parents = 0;
 	}
 
-<<<<<<< HEAD
-		rk_phy->phy = devm_phy_create(dev, child, &ops);
-		if (IS_ERR(rk_phy->phy)) {
-			dev_err(dev, "failed to create PHY\n");
-			err = PTR_ERR(rk_phy->phy);
-			goto put_child;
-		}
-		phy_set_drvdata(rk_phy->phy, rk_phy);
-
-		/* only power up usb phy when it use, so disable it when init*/
-		err = rockchip_usb_phy_power(rk_phy, 1);
-		if (err)
-			goto put_child;
-=======
 	init.ops = &rockchip_usb_phy480m_ops;
 	rk_phy->clk480m_hw.init = &init;
 
@@ -332,14 +303,10 @@
 			of_node_put(child);
 			return err;
 		}
->>>>>>> b562e44f
 	}
 
 	phy_provider = devm_of_phy_provider_register(dev, of_phy_simple_xlate);
 	return PTR_ERR_OR_ZERO(phy_provider);
-put_child:
-	of_node_put(child);
-	return err;
 }
 
 static const struct of_device_id rockchip_usb_phy_dt_ids[] = {
