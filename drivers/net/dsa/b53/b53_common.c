/*
 * B53 switch driver main logic
 *
 * Copyright (C) 2011-2013 Jonas Gorski <jogo@openwrt.org>
 * Copyright (C) 2016 Florian Fainelli <f.fainelli@gmail.com>
 *
 * Permission to use, copy, modify, and/or distribute this software for any
 * purpose with or without fee is hereby granted, provided that the above
 * copyright notice and this permission notice appear in all copies.
 *
 * THE SOFTWARE IS PROVIDED "AS IS" AND THE AUTHOR DISCLAIMS ALL WARRANTIES
 * WITH REGARD TO THIS SOFTWARE INCLUDING ALL IMPLIED WARRANTIES OF
 * MERCHANTABILITY AND FITNESS. IN NO EVENT SHALL THE AUTHOR BE LIABLE FOR
 * ANY SPECIAL, DIRECT, INDIRECT, OR CONSEQUENTIAL DAMAGES OR ANY DAMAGES
 * WHATSOEVER RESULTING FROM LOSS OF USE, DATA OR PROFITS, WHETHER IN AN
 * ACTION OF CONTRACT, NEGLIGENCE OR OTHER TORTIOUS ACTION, ARISING OUT OF
 * OR IN CONNECTION WITH THE USE OR PERFORMANCE OF THIS SOFTWARE.
 */

#define pr_fmt(fmt) KBUILD_MODNAME ": " fmt

#include <linux/delay.h>
#include <linux/export.h>
#include <linux/gpio.h>
#include <linux/kernel.h>
#include <linux/module.h>
#include <linux/platform_data/b53.h>
#include <linux/phy.h>
#include <linux/phylink.h>
#include <linux/etherdevice.h>
#include <linux/if_bridge.h>
#include <net/dsa.h>

#include "b53_regs.h"
#include "b53_priv.h"

struct b53_mib_desc {
	u8 size;
	u8 offset;
	const char *name;
};

/* BCM5365 MIB counters */
static const struct b53_mib_desc b53_mibs_65[] = {
	{ 8, 0x00, "TxOctets" },
	{ 4, 0x08, "TxDropPkts" },
	{ 4, 0x10, "TxBroadcastPkts" },
	{ 4, 0x14, "TxMulticastPkts" },
	{ 4, 0x18, "TxUnicastPkts" },
	{ 4, 0x1c, "TxCollisions" },
	{ 4, 0x20, "TxSingleCollision" },
	{ 4, 0x24, "TxMultipleCollision" },
	{ 4, 0x28, "TxDeferredTransmit" },
	{ 4, 0x2c, "TxLateCollision" },
	{ 4, 0x30, "TxExcessiveCollision" },
	{ 4, 0x38, "TxPausePkts" },
	{ 8, 0x44, "RxOctets" },
	{ 4, 0x4c, "RxUndersizePkts" },
	{ 4, 0x50, "RxPausePkts" },
	{ 4, 0x54, "Pkts64Octets" },
	{ 4, 0x58, "Pkts65to127Octets" },
	{ 4, 0x5c, "Pkts128to255Octets" },
	{ 4, 0x60, "Pkts256to511Octets" },
	{ 4, 0x64, "Pkts512to1023Octets" },
	{ 4, 0x68, "Pkts1024to1522Octets" },
	{ 4, 0x6c, "RxOversizePkts" },
	{ 4, 0x70, "RxJabbers" },
	{ 4, 0x74, "RxAlignmentErrors" },
	{ 4, 0x78, "RxFCSErrors" },
	{ 8, 0x7c, "RxGoodOctets" },
	{ 4, 0x84, "RxDropPkts" },
	{ 4, 0x88, "RxUnicastPkts" },
	{ 4, 0x8c, "RxMulticastPkts" },
	{ 4, 0x90, "RxBroadcastPkts" },
	{ 4, 0x94, "RxSAChanges" },
	{ 4, 0x98, "RxFragments" },
};

#define B53_MIBS_65_SIZE	ARRAY_SIZE(b53_mibs_65)

/* BCM63xx MIB counters */
static const struct b53_mib_desc b53_mibs_63xx[] = {
	{ 8, 0x00, "TxOctets" },
	{ 4, 0x08, "TxDropPkts" },
	{ 4, 0x0c, "TxQoSPkts" },
	{ 4, 0x10, "TxBroadcastPkts" },
	{ 4, 0x14, "TxMulticastPkts" },
	{ 4, 0x18, "TxUnicastPkts" },
	{ 4, 0x1c, "TxCollisions" },
	{ 4, 0x20, "TxSingleCollision" },
	{ 4, 0x24, "TxMultipleCollision" },
	{ 4, 0x28, "TxDeferredTransmit" },
	{ 4, 0x2c, "TxLateCollision" },
	{ 4, 0x30, "TxExcessiveCollision" },
	{ 4, 0x38, "TxPausePkts" },
	{ 8, 0x3c, "TxQoSOctets" },
	{ 8, 0x44, "RxOctets" },
	{ 4, 0x4c, "RxUndersizePkts" },
	{ 4, 0x50, "RxPausePkts" },
	{ 4, 0x54, "Pkts64Octets" },
	{ 4, 0x58, "Pkts65to127Octets" },
	{ 4, 0x5c, "Pkts128to255Octets" },
	{ 4, 0x60, "Pkts256to511Octets" },
	{ 4, 0x64, "Pkts512to1023Octets" },
	{ 4, 0x68, "Pkts1024to1522Octets" },
	{ 4, 0x6c, "RxOversizePkts" },
	{ 4, 0x70, "RxJabbers" },
	{ 4, 0x74, "RxAlignmentErrors" },
	{ 4, 0x78, "RxFCSErrors" },
	{ 8, 0x7c, "RxGoodOctets" },
	{ 4, 0x84, "RxDropPkts" },
	{ 4, 0x88, "RxUnicastPkts" },
	{ 4, 0x8c, "RxMulticastPkts" },
	{ 4, 0x90, "RxBroadcastPkts" },
	{ 4, 0x94, "RxSAChanges" },
	{ 4, 0x98, "RxFragments" },
	{ 4, 0xa0, "RxSymbolErrors" },
	{ 4, 0xa4, "RxQoSPkts" },
	{ 8, 0xa8, "RxQoSOctets" },
	{ 4, 0xb0, "Pkts1523to2047Octets" },
	{ 4, 0xb4, "Pkts2048to4095Octets" },
	{ 4, 0xb8, "Pkts4096to8191Octets" },
	{ 4, 0xbc, "Pkts8192to9728Octets" },
	{ 4, 0xc0, "RxDiscarded" },
};

#define B53_MIBS_63XX_SIZE	ARRAY_SIZE(b53_mibs_63xx)

/* MIB counters */
static const struct b53_mib_desc b53_mibs[] = {
	{ 8, 0x00, "TxOctets" },
	{ 4, 0x08, "TxDropPkts" },
	{ 4, 0x10, "TxBroadcastPkts" },
	{ 4, 0x14, "TxMulticastPkts" },
	{ 4, 0x18, "TxUnicastPkts" },
	{ 4, 0x1c, "TxCollisions" },
	{ 4, 0x20, "TxSingleCollision" },
	{ 4, 0x24, "TxMultipleCollision" },
	{ 4, 0x28, "TxDeferredTransmit" },
	{ 4, 0x2c, "TxLateCollision" },
	{ 4, 0x30, "TxExcessiveCollision" },
	{ 4, 0x38, "TxPausePkts" },
	{ 8, 0x50, "RxOctets" },
	{ 4, 0x58, "RxUndersizePkts" },
	{ 4, 0x5c, "RxPausePkts" },
	{ 4, 0x60, "Pkts64Octets" },
	{ 4, 0x64, "Pkts65to127Octets" },
	{ 4, 0x68, "Pkts128to255Octets" },
	{ 4, 0x6c, "Pkts256to511Octets" },
	{ 4, 0x70, "Pkts512to1023Octets" },
	{ 4, 0x74, "Pkts1024to1522Octets" },
	{ 4, 0x78, "RxOversizePkts" },
	{ 4, 0x7c, "RxJabbers" },
	{ 4, 0x80, "RxAlignmentErrors" },
	{ 4, 0x84, "RxFCSErrors" },
	{ 8, 0x88, "RxGoodOctets" },
	{ 4, 0x90, "RxDropPkts" },
	{ 4, 0x94, "RxUnicastPkts" },
	{ 4, 0x98, "RxMulticastPkts" },
	{ 4, 0x9c, "RxBroadcastPkts" },
	{ 4, 0xa0, "RxSAChanges" },
	{ 4, 0xa4, "RxFragments" },
	{ 4, 0xa8, "RxJumboPkts" },
	{ 4, 0xac, "RxSymbolErrors" },
	{ 4, 0xc0, "RxDiscarded" },
};

#define B53_MIBS_SIZE	ARRAY_SIZE(b53_mibs)

static const struct b53_mib_desc b53_mibs_58xx[] = {
	{ 8, 0x00, "TxOctets" },
	{ 4, 0x08, "TxDropPkts" },
	{ 4, 0x0c, "TxQPKTQ0" },
	{ 4, 0x10, "TxBroadcastPkts" },
	{ 4, 0x14, "TxMulticastPkts" },
	{ 4, 0x18, "TxUnicastPKts" },
	{ 4, 0x1c, "TxCollisions" },
	{ 4, 0x20, "TxSingleCollision" },
	{ 4, 0x24, "TxMultipleCollision" },
	{ 4, 0x28, "TxDeferredCollision" },
	{ 4, 0x2c, "TxLateCollision" },
	{ 4, 0x30, "TxExcessiveCollision" },
	{ 4, 0x34, "TxFrameInDisc" },
	{ 4, 0x38, "TxPausePkts" },
	{ 4, 0x3c, "TxQPKTQ1" },
	{ 4, 0x40, "TxQPKTQ2" },
	{ 4, 0x44, "TxQPKTQ3" },
	{ 4, 0x48, "TxQPKTQ4" },
	{ 4, 0x4c, "TxQPKTQ5" },
	{ 8, 0x50, "RxOctets" },
	{ 4, 0x58, "RxUndersizePkts" },
	{ 4, 0x5c, "RxPausePkts" },
	{ 4, 0x60, "RxPkts64Octets" },
	{ 4, 0x64, "RxPkts65to127Octets" },
	{ 4, 0x68, "RxPkts128to255Octets" },
	{ 4, 0x6c, "RxPkts256to511Octets" },
	{ 4, 0x70, "RxPkts512to1023Octets" },
	{ 4, 0x74, "RxPkts1024toMaxPktsOctets" },
	{ 4, 0x78, "RxOversizePkts" },
	{ 4, 0x7c, "RxJabbers" },
	{ 4, 0x80, "RxAlignmentErrors" },
	{ 4, 0x84, "RxFCSErrors" },
	{ 8, 0x88, "RxGoodOctets" },
	{ 4, 0x90, "RxDropPkts" },
	{ 4, 0x94, "RxUnicastPkts" },
	{ 4, 0x98, "RxMulticastPkts" },
	{ 4, 0x9c, "RxBroadcastPkts" },
	{ 4, 0xa0, "RxSAChanges" },
	{ 4, 0xa4, "RxFragments" },
	{ 4, 0xa8, "RxJumboPkt" },
	{ 4, 0xac, "RxSymblErr" },
	{ 4, 0xb0, "InRangeErrCount" },
	{ 4, 0xb4, "OutRangeErrCount" },
	{ 4, 0xb8, "EEELpiEvent" },
	{ 4, 0xbc, "EEELpiDuration" },
	{ 4, 0xc0, "RxDiscard" },
	{ 4, 0xc8, "TxQPKTQ6" },
	{ 4, 0xcc, "TxQPKTQ7" },
	{ 4, 0xd0, "TxPkts64Octets" },
	{ 4, 0xd4, "TxPkts65to127Octets" },
	{ 4, 0xd8, "TxPkts128to255Octets" },
	{ 4, 0xdc, "TxPkts256to511Ocets" },
	{ 4, 0xe0, "TxPkts512to1023Ocets" },
	{ 4, 0xe4, "TxPkts1024toMaxPktOcets" },
};

#define B53_MIBS_58XX_SIZE	ARRAY_SIZE(b53_mibs_58xx)

static int b53_do_vlan_op(struct b53_device *dev, u8 op)
{
	unsigned int i;

	b53_write8(dev, B53_ARLIO_PAGE, dev->vta_regs[0], VTA_START_CMD | op);

	for (i = 0; i < 10; i++) {
		u8 vta;

		b53_read8(dev, B53_ARLIO_PAGE, dev->vta_regs[0], &vta);
		if (!(vta & VTA_START_CMD))
			return 0;

		usleep_range(100, 200);
	}

	return -EIO;
}

static void b53_set_vlan_entry(struct b53_device *dev, u16 vid,
			       struct b53_vlan *vlan)
{
	if (is5325(dev)) {
		u32 entry = 0;

		if (vlan->members) {
			entry = ((vlan->untag & VA_UNTAG_MASK_25) <<
				 VA_UNTAG_S_25) | vlan->members;
			if (dev->core_rev >= 3)
				entry |= VA_VALID_25_R4 | vid << VA_VID_HIGH_S;
			else
				entry |= VA_VALID_25;
		}

		b53_write32(dev, B53_VLAN_PAGE, B53_VLAN_WRITE_25, entry);
		b53_write16(dev, B53_VLAN_PAGE, B53_VLAN_TABLE_ACCESS_25, vid |
			    VTA_RW_STATE_WR | VTA_RW_OP_EN);
	} else if (is5365(dev)) {
		u16 entry = 0;

		if (vlan->members)
			entry = ((vlan->untag & VA_UNTAG_MASK_65) <<
				 VA_UNTAG_S_65) | vlan->members | VA_VALID_65;

		b53_write16(dev, B53_VLAN_PAGE, B53_VLAN_WRITE_65, entry);
		b53_write16(dev, B53_VLAN_PAGE, B53_VLAN_TABLE_ACCESS_65, vid |
			    VTA_RW_STATE_WR | VTA_RW_OP_EN);
	} else {
		b53_write16(dev, B53_ARLIO_PAGE, dev->vta_regs[1], vid);
		b53_write32(dev, B53_ARLIO_PAGE, dev->vta_regs[2],
			    (vlan->untag << VTE_UNTAG_S) | vlan->members);

		b53_do_vlan_op(dev, VTA_CMD_WRITE);
	}

	dev_dbg(dev->ds->dev, "VID: %d, members: 0x%04x, untag: 0x%04x\n",
		vid, vlan->members, vlan->untag);
}

static void b53_get_vlan_entry(struct b53_device *dev, u16 vid,
			       struct b53_vlan *vlan)
{
	if (is5325(dev)) {
		u32 entry = 0;

		b53_write16(dev, B53_VLAN_PAGE, B53_VLAN_TABLE_ACCESS_25, vid |
			    VTA_RW_STATE_RD | VTA_RW_OP_EN);
		b53_read32(dev, B53_VLAN_PAGE, B53_VLAN_WRITE_25, &entry);

		if (dev->core_rev >= 3)
			vlan->valid = !!(entry & VA_VALID_25_R4);
		else
			vlan->valid = !!(entry & VA_VALID_25);
		vlan->members = entry & VA_MEMBER_MASK;
		vlan->untag = (entry >> VA_UNTAG_S_25) & VA_UNTAG_MASK_25;

	} else if (is5365(dev)) {
		u16 entry = 0;

		b53_write16(dev, B53_VLAN_PAGE, B53_VLAN_TABLE_ACCESS_65, vid |
			    VTA_RW_STATE_WR | VTA_RW_OP_EN);
		b53_read16(dev, B53_VLAN_PAGE, B53_VLAN_WRITE_65, &entry);

		vlan->valid = !!(entry & VA_VALID_65);
		vlan->members = entry & VA_MEMBER_MASK;
		vlan->untag = (entry >> VA_UNTAG_S_65) & VA_UNTAG_MASK_65;
	} else {
		u32 entry = 0;

		b53_write16(dev, B53_ARLIO_PAGE, dev->vta_regs[1], vid);
		b53_do_vlan_op(dev, VTA_CMD_READ);
		b53_read32(dev, B53_ARLIO_PAGE, dev->vta_regs[2], &entry);
		vlan->members = entry & VTE_MEMBERS;
		vlan->untag = (entry >> VTE_UNTAG_S) & VTE_MEMBERS;
		vlan->valid = true;
	}
}

static void b53_set_forwarding(struct b53_device *dev, int enable)
{
	u8 mgmt;

	b53_read8(dev, B53_CTRL_PAGE, B53_SWITCH_MODE, &mgmt);

	if (enable)
		mgmt |= SM_SW_FWD_EN;
	else
		mgmt &= ~SM_SW_FWD_EN;

	b53_write8(dev, B53_CTRL_PAGE, B53_SWITCH_MODE, mgmt);

	/* Include IMP port in dumb forwarding mode
	 */
	b53_read8(dev, B53_CTRL_PAGE, B53_SWITCH_CTRL, &mgmt);
	mgmt |= B53_MII_DUMB_FWDG_EN;
	b53_write8(dev, B53_CTRL_PAGE, B53_SWITCH_CTRL, mgmt);
}

static void b53_enable_vlan(struct b53_device *dev, bool enable,
			    bool enable_filtering)
{
	u8 mgmt, vc0, vc1, vc4 = 0, vc5;

	b53_read8(dev, B53_CTRL_PAGE, B53_SWITCH_MODE, &mgmt);
	b53_read8(dev, B53_VLAN_PAGE, B53_VLAN_CTRL0, &vc0);
	b53_read8(dev, B53_VLAN_PAGE, B53_VLAN_CTRL1, &vc1);

	if (is5325(dev) || is5365(dev)) {
		b53_read8(dev, B53_VLAN_PAGE, B53_VLAN_CTRL4_25, &vc4);
		b53_read8(dev, B53_VLAN_PAGE, B53_VLAN_CTRL5_25, &vc5);
	} else if (is63xx(dev)) {
		b53_read8(dev, B53_VLAN_PAGE, B53_VLAN_CTRL4_63XX, &vc4);
		b53_read8(dev, B53_VLAN_PAGE, B53_VLAN_CTRL5_63XX, &vc5);
	} else {
		b53_read8(dev, B53_VLAN_PAGE, B53_VLAN_CTRL4, &vc4);
		b53_read8(dev, B53_VLAN_PAGE, B53_VLAN_CTRL5, &vc5);
	}

	mgmt &= ~SM_SW_FWD_MODE;

	if (enable) {
		vc0 |= VC0_VLAN_EN | VC0_VID_CHK_EN | VC0_VID_HASH_VID;
		vc1 |= VC1_RX_MCST_UNTAG_EN | VC1_RX_MCST_FWD_EN;
		vc4 &= ~VC4_ING_VID_CHECK_MASK;
		if (enable_filtering) {
			vc4 |= VC4_ING_VID_VIO_DROP << VC4_ING_VID_CHECK_S;
			vc5 |= VC5_DROP_VTABLE_MISS;
		} else {
			vc4 |= VC4_ING_VID_VIO_FWD << VC4_ING_VID_CHECK_S;
			vc5 &= ~VC5_DROP_VTABLE_MISS;
		}

		if (is5325(dev))
			vc0 &= ~VC0_RESERVED_1;

		if (is5325(dev) || is5365(dev))
			vc1 |= VC1_RX_MCST_TAG_EN;

	} else {
		vc0 &= ~(VC0_VLAN_EN | VC0_VID_CHK_EN | VC0_VID_HASH_VID);
		vc1 &= ~(VC1_RX_MCST_UNTAG_EN | VC1_RX_MCST_FWD_EN);
		vc4 &= ~VC4_ING_VID_CHECK_MASK;
		vc5 &= ~VC5_DROP_VTABLE_MISS;

		if (is5325(dev) || is5365(dev))
			vc4 |= VC4_ING_VID_VIO_FWD << VC4_ING_VID_CHECK_S;
		else
			vc4 |= VC4_ING_VID_VIO_TO_IMP << VC4_ING_VID_CHECK_S;

		if (is5325(dev) || is5365(dev))
			vc1 &= ~VC1_RX_MCST_TAG_EN;
	}

	if (!is5325(dev) && !is5365(dev))
		vc5 &= ~VC5_VID_FFF_EN;

	b53_write8(dev, B53_VLAN_PAGE, B53_VLAN_CTRL0, vc0);
	b53_write8(dev, B53_VLAN_PAGE, B53_VLAN_CTRL1, vc1);

	if (is5325(dev) || is5365(dev)) {
		/* enable the high 8 bit vid check on 5325 */
		if (is5325(dev) && enable)
			b53_write8(dev, B53_VLAN_PAGE, B53_VLAN_CTRL3,
				   VC3_HIGH_8BIT_EN);
		else
			b53_write8(dev, B53_VLAN_PAGE, B53_VLAN_CTRL3, 0);

		b53_write8(dev, B53_VLAN_PAGE, B53_VLAN_CTRL4_25, vc4);
		b53_write8(dev, B53_VLAN_PAGE, B53_VLAN_CTRL5_25, vc5);
	} else if (is63xx(dev)) {
		b53_write16(dev, B53_VLAN_PAGE, B53_VLAN_CTRL3_63XX, 0);
		b53_write8(dev, B53_VLAN_PAGE, B53_VLAN_CTRL4_63XX, vc4);
		b53_write8(dev, B53_VLAN_PAGE, B53_VLAN_CTRL5_63XX, vc5);
	} else {
		b53_write16(dev, B53_VLAN_PAGE, B53_VLAN_CTRL3, 0);
		b53_write8(dev, B53_VLAN_PAGE, B53_VLAN_CTRL4, vc4);
		b53_write8(dev, B53_VLAN_PAGE, B53_VLAN_CTRL5, vc5);
	}

	b53_write8(dev, B53_CTRL_PAGE, B53_SWITCH_MODE, mgmt);

	dev->vlan_enabled = enable;
<<<<<<< HEAD
	dev->vlan_filtering_enabled = enable_filtering;
=======
>>>>>>> 0ecfebd2
}

static int b53_set_jumbo(struct b53_device *dev, bool enable, bool allow_10_100)
{
	u32 port_mask = 0;
	u16 max_size = JMS_MIN_SIZE;

	if (is5325(dev) || is5365(dev))
		return -EINVAL;

	if (enable) {
		port_mask = dev->enabled_ports;
		max_size = JMS_MAX_SIZE;
		if (allow_10_100)
			port_mask |= JPM_10_100_JUMBO_EN;
	}

	b53_write32(dev, B53_JUMBO_PAGE, dev->jumbo_pm_reg, port_mask);
	return b53_write16(dev, B53_JUMBO_PAGE, dev->jumbo_size_reg, max_size);
}

static int b53_flush_arl(struct b53_device *dev, u8 mask)
{
	unsigned int i;

	b53_write8(dev, B53_CTRL_PAGE, B53_FAST_AGE_CTRL,
		   FAST_AGE_DONE | FAST_AGE_DYNAMIC | mask);

	for (i = 0; i < 10; i++) {
		u8 fast_age_ctrl;

		b53_read8(dev, B53_CTRL_PAGE, B53_FAST_AGE_CTRL,
			  &fast_age_ctrl);

		if (!(fast_age_ctrl & FAST_AGE_DONE))
			goto out;

		msleep(1);
	}

	return -ETIMEDOUT;
out:
	/* Only age dynamic entries (default behavior) */
	b53_write8(dev, B53_CTRL_PAGE, B53_FAST_AGE_CTRL, FAST_AGE_DYNAMIC);
	return 0;
}

static int b53_fast_age_port(struct b53_device *dev, int port)
{
	b53_write8(dev, B53_CTRL_PAGE, B53_FAST_AGE_PORT_CTRL, port);

	return b53_flush_arl(dev, FAST_AGE_PORT);
}

static int b53_fast_age_vlan(struct b53_device *dev, u16 vid)
{
	b53_write16(dev, B53_CTRL_PAGE, B53_FAST_AGE_VID_CTRL, vid);

	return b53_flush_arl(dev, FAST_AGE_VLAN);
}

void b53_imp_vlan_setup(struct dsa_switch *ds, int cpu_port)
{
	struct b53_device *dev = ds->priv;
	unsigned int i;
	u16 pvlan;

	/* Enable the IMP port to be in the same VLAN as the other ports
	 * on a per-port basis such that we only have Port i and IMP in
	 * the same VLAN.
	 */
	b53_for_each_port(dev, i) {
		b53_read16(dev, B53_PVLAN_PAGE, B53_PVLAN_PORT_MASK(i), &pvlan);
		pvlan |= BIT(cpu_port);
		b53_write16(dev, B53_PVLAN_PAGE, B53_PVLAN_PORT_MASK(i), pvlan);
	}
}
EXPORT_SYMBOL(b53_imp_vlan_setup);

int b53_enable_port(struct dsa_switch *ds, int port, struct phy_device *phy)
{
	struct b53_device *dev = ds->priv;
	unsigned int cpu_port = ds->ports[port].cpu_dp->index;
	int ret = 0;
	u16 pvlan;

	if (dev->ops->irq_enable)
		ret = dev->ops->irq_enable(dev, port);
	if (ret)
		return ret;

	/* Clear the Rx and Tx disable bits and set to no spanning tree */
	b53_write8(dev, B53_CTRL_PAGE, B53_PORT_CTRL(port), 0);

	/* Set this port, and only this one to be in the default VLAN,
	 * if member of a bridge, restore its membership prior to
	 * bringing down this port.
	 */
	b53_read16(dev, B53_PVLAN_PAGE, B53_PVLAN_PORT_MASK(port), &pvlan);
	pvlan &= ~0x1ff;
	pvlan |= BIT(port);
	pvlan |= dev->ports[port].vlan_ctl_mask;
	b53_write16(dev, B53_PVLAN_PAGE, B53_PVLAN_PORT_MASK(port), pvlan);

	b53_imp_vlan_setup(ds, cpu_port);

	/* If EEE was enabled, restore it */
	if (dev->ports[port].eee.eee_enabled)
		b53_eee_enable_set(ds, port, true);

	return 0;
}
EXPORT_SYMBOL(b53_enable_port);

void b53_disable_port(struct dsa_switch *ds, int port)
{
	struct b53_device *dev = ds->priv;
	u8 reg;

	/* Disable Tx/Rx for the port */
	b53_read8(dev, B53_CTRL_PAGE, B53_PORT_CTRL(port), &reg);
	reg |= PORT_CTRL_RX_DISABLE | PORT_CTRL_TX_DISABLE;
	b53_write8(dev, B53_CTRL_PAGE, B53_PORT_CTRL(port), reg);

	if (dev->ops->irq_disable)
		dev->ops->irq_disable(dev, port);
}
EXPORT_SYMBOL(b53_disable_port);

void b53_brcm_hdr_setup(struct dsa_switch *ds, int port)
{
	bool tag_en = !(ds->ops->get_tag_protocol(ds, port) ==
			 DSA_TAG_PROTO_NONE);
	struct b53_device *dev = ds->priv;
	u8 hdr_ctl, val;
	u16 reg;

	/* Resolve which bit controls the Broadcom tag */
	switch (port) {
	case 8:
		val = BRCM_HDR_P8_EN;
		break;
	case 7:
		val = BRCM_HDR_P7_EN;
		break;
	case 5:
		val = BRCM_HDR_P5_EN;
		break;
	default:
		val = 0;
		break;
	}

	/* Enable Broadcom tags for IMP port */
	b53_read8(dev, B53_MGMT_PAGE, B53_BRCM_HDR, &hdr_ctl);
	if (tag_en)
		hdr_ctl |= val;
	else
		hdr_ctl &= ~val;
	b53_write8(dev, B53_MGMT_PAGE, B53_BRCM_HDR, hdr_ctl);

	/* Registers below are only accessible on newer devices */
	if (!is58xx(dev))
		return;

	/* Enable reception Broadcom tag for CPU TX (switch RX) to
	 * allow us to tag outgoing frames
	 */
	b53_read16(dev, B53_MGMT_PAGE, B53_BRCM_HDR_RX_DIS, &reg);
	if (tag_en)
		reg &= ~BIT(port);
	else
		reg |= BIT(port);
	b53_write16(dev, B53_MGMT_PAGE, B53_BRCM_HDR_RX_DIS, reg);

	/* Enable transmission of Broadcom tags from the switch (CPU RX) to
	 * allow delivering frames to the per-port net_devices
	 */
	b53_read16(dev, B53_MGMT_PAGE, B53_BRCM_HDR_TX_DIS, &reg);
	if (tag_en)
		reg &= ~BIT(port);
	else
		reg |= BIT(port);
	b53_write16(dev, B53_MGMT_PAGE, B53_BRCM_HDR_TX_DIS, reg);
}
EXPORT_SYMBOL(b53_brcm_hdr_setup);

static void b53_enable_cpu_port(struct b53_device *dev, int port)
{
	u8 port_ctrl;

	/* BCM5325 CPU port is at 8 */
	if ((is5325(dev) || is5365(dev)) && port == B53_CPU_PORT_25)
		port = B53_CPU_PORT;

	port_ctrl = PORT_CTRL_RX_BCST_EN |
		    PORT_CTRL_RX_MCST_EN |
		    PORT_CTRL_RX_UCST_EN;
	b53_write8(dev, B53_CTRL_PAGE, B53_PORT_CTRL(port), port_ctrl);

	b53_brcm_hdr_setup(dev->ds, port);
}

static void b53_enable_mib(struct b53_device *dev)
{
	u8 gc;

	b53_read8(dev, B53_MGMT_PAGE, B53_GLOBAL_CONFIG, &gc);
	gc &= ~(GC_RESET_MIB | GC_MIB_AC_EN);
	b53_write8(dev, B53_MGMT_PAGE, B53_GLOBAL_CONFIG, gc);
}

static u16 b53_default_pvid(struct b53_device *dev)
{
	if (is5325(dev) || is5365(dev))
		return 1;
	else
		return 0;
}

int b53_configure_vlan(struct dsa_switch *ds)
{
	struct b53_device *dev = ds->priv;
	struct b53_vlan vl = { 0 };
	int i, def_vid;

	def_vid = b53_default_pvid(dev);

	/* clear all vlan entries */
	if (is5325(dev) || is5365(dev)) {
		for (i = def_vid; i < dev->num_vlans; i++)
			b53_set_vlan_entry(dev, i, &vl);
	} else {
		b53_do_vlan_op(dev, VTA_CMD_CLEAR);
	}

<<<<<<< HEAD
	b53_enable_vlan(dev, false, dev->vlan_filtering_enabled);
=======
	b53_enable_vlan(dev, false, ds->vlan_filtering);
>>>>>>> 0ecfebd2

	b53_for_each_port(dev, i)
		b53_write16(dev, B53_VLAN_PAGE,
			    B53_VLAN_PORT_DEF_TAG(i), def_vid);

	if (!is5325(dev) && !is5365(dev))
		b53_set_jumbo(dev, dev->enable_jumbo, false);

	return 0;
}
EXPORT_SYMBOL(b53_configure_vlan);

static void b53_switch_reset_gpio(struct b53_device *dev)
{
	int gpio = dev->reset_gpio;

	if (gpio < 0)
		return;

	/* Reset sequence: RESET low(50ms)->high(20ms)
	 */
	gpio_set_value(gpio, 0);
	mdelay(50);

	gpio_set_value(gpio, 1);
	mdelay(20);

	dev->current_page = 0xff;
}

static int b53_switch_reset(struct b53_device *dev)
{
	unsigned int timeout = 1000;
	u8 mgmt, reg;

	b53_switch_reset_gpio(dev);

	if (is539x(dev)) {
		b53_write8(dev, B53_CTRL_PAGE, B53_SOFTRESET, 0x83);
		b53_write8(dev, B53_CTRL_PAGE, B53_SOFTRESET, 0x00);
	}

	/* This is specific to 58xx devices here, do not use is58xx() which
	 * covers the larger Starfigther 2 family, including 7445/7278 which
	 * still use this driver as a library and need to perform the reset
	 * earlier.
	 */
	if (dev->chip_id == BCM58XX_DEVICE_ID ||
	    dev->chip_id == BCM583XX_DEVICE_ID) {
		b53_read8(dev, B53_CTRL_PAGE, B53_SOFTRESET, &reg);
		reg |= SW_RST | EN_SW_RST | EN_CH_RST;
		b53_write8(dev, B53_CTRL_PAGE, B53_SOFTRESET, reg);

		do {
			b53_read8(dev, B53_CTRL_PAGE, B53_SOFTRESET, &reg);
			if (!(reg & SW_RST))
				break;

			usleep_range(1000, 2000);
		} while (timeout-- > 0);

		if (timeout == 0)
			return -ETIMEDOUT;
	}

	b53_read8(dev, B53_CTRL_PAGE, B53_SWITCH_MODE, &mgmt);

	if (!(mgmt & SM_SW_FWD_EN)) {
		mgmt &= ~SM_SW_FWD_MODE;
		mgmt |= SM_SW_FWD_EN;

		b53_write8(dev, B53_CTRL_PAGE, B53_SWITCH_MODE, mgmt);
		b53_read8(dev, B53_CTRL_PAGE, B53_SWITCH_MODE, &mgmt);

		if (!(mgmt & SM_SW_FWD_EN)) {
			dev_err(dev->dev, "Failed to enable switch!\n");
			return -EINVAL;
		}
	}

	b53_enable_mib(dev);

	return b53_flush_arl(dev, FAST_AGE_STATIC);
}

static int b53_phy_read16(struct dsa_switch *ds, int addr, int reg)
{
	struct b53_device *priv = ds->priv;
	u16 value = 0;
	int ret;

	if (priv->ops->phy_read16)
		ret = priv->ops->phy_read16(priv, addr, reg, &value);
	else
		ret = b53_read16(priv, B53_PORT_MII_PAGE(addr),
				 reg * 2, &value);

	return ret ? ret : value;
}

static int b53_phy_write16(struct dsa_switch *ds, int addr, int reg, u16 val)
{
	struct b53_device *priv = ds->priv;

	if (priv->ops->phy_write16)
		return priv->ops->phy_write16(priv, addr, reg, val);

	return b53_write16(priv, B53_PORT_MII_PAGE(addr), reg * 2, val);
}

static int b53_reset_switch(struct b53_device *priv)
{
	/* reset vlans */
	priv->enable_jumbo = false;

	memset(priv->vlans, 0, sizeof(*priv->vlans) * priv->num_vlans);
	memset(priv->ports, 0, sizeof(*priv->ports) * priv->num_ports);

	priv->serdes_lane = B53_INVALID_LANE;

	return b53_switch_reset(priv);
}

static int b53_apply_config(struct b53_device *priv)
{
	/* disable switching */
	b53_set_forwarding(priv, 0);

	b53_configure_vlan(priv->ds);

	/* enable switching */
	b53_set_forwarding(priv, 1);

	return 0;
}

static void b53_reset_mib(struct b53_device *priv)
{
	u8 gc;

	b53_read8(priv, B53_MGMT_PAGE, B53_GLOBAL_CONFIG, &gc);

	b53_write8(priv, B53_MGMT_PAGE, B53_GLOBAL_CONFIG, gc | GC_RESET_MIB);
	msleep(1);
	b53_write8(priv, B53_MGMT_PAGE, B53_GLOBAL_CONFIG, gc & ~GC_RESET_MIB);
	msleep(1);
}

static const struct b53_mib_desc *b53_get_mib(struct b53_device *dev)
{
	if (is5365(dev))
		return b53_mibs_65;
	else if (is63xx(dev))
		return b53_mibs_63xx;
	else if (is58xx(dev))
		return b53_mibs_58xx;
	else
		return b53_mibs;
}

static unsigned int b53_get_mib_size(struct b53_device *dev)
{
	if (is5365(dev))
		return B53_MIBS_65_SIZE;
	else if (is63xx(dev))
		return B53_MIBS_63XX_SIZE;
	else if (is58xx(dev))
		return B53_MIBS_58XX_SIZE;
	else
		return B53_MIBS_SIZE;
}

static struct phy_device *b53_get_phy_device(struct dsa_switch *ds, int port)
{
	/* These ports typically do not have built-in PHYs */
	switch (port) {
	case B53_CPU_PORT_25:
	case 7:
	case B53_CPU_PORT:
		return NULL;
	}

	return mdiobus_get_phy(ds->slave_mii_bus, port);
}

void b53_get_strings(struct dsa_switch *ds, int port, u32 stringset,
		     uint8_t *data)
{
	struct b53_device *dev = ds->priv;
	const struct b53_mib_desc *mibs = b53_get_mib(dev);
	unsigned int mib_size = b53_get_mib_size(dev);
	struct phy_device *phydev;
	unsigned int i;

	if (stringset == ETH_SS_STATS) {
		for (i = 0; i < mib_size; i++)
			strlcpy(data + i * ETH_GSTRING_LEN,
				mibs[i].name, ETH_GSTRING_LEN);
	} else if (stringset == ETH_SS_PHY_STATS) {
		phydev = b53_get_phy_device(ds, port);
		if (!phydev)
			return;

		phy_ethtool_get_strings(phydev, data);
	}
}
EXPORT_SYMBOL(b53_get_strings);

void b53_get_ethtool_stats(struct dsa_switch *ds, int port, uint64_t *data)
{
	struct b53_device *dev = ds->priv;
	const struct b53_mib_desc *mibs = b53_get_mib(dev);
	unsigned int mib_size = b53_get_mib_size(dev);
	const struct b53_mib_desc *s;
	unsigned int i;
	u64 val = 0;

	if (is5365(dev) && port == 5)
		port = 8;

	mutex_lock(&dev->stats_mutex);

	for (i = 0; i < mib_size; i++) {
		s = &mibs[i];

		if (s->size == 8) {
			b53_read64(dev, B53_MIB_PAGE(port), s->offset, &val);
		} else {
			u32 val32;

			b53_read32(dev, B53_MIB_PAGE(port), s->offset,
				   &val32);
			val = val32;
		}
		data[i] = (u64)val;
	}

	mutex_unlock(&dev->stats_mutex);
}
EXPORT_SYMBOL(b53_get_ethtool_stats);

void b53_get_ethtool_phy_stats(struct dsa_switch *ds, int port, uint64_t *data)
{
	struct phy_device *phydev;

	phydev = b53_get_phy_device(ds, port);
	if (!phydev)
		return;

	phy_ethtool_get_stats(phydev, NULL, data);
}
EXPORT_SYMBOL(b53_get_ethtool_phy_stats);

int b53_get_sset_count(struct dsa_switch *ds, int port, int sset)
{
	struct b53_device *dev = ds->priv;
	struct phy_device *phydev;

	if (sset == ETH_SS_STATS) {
		return b53_get_mib_size(dev);
	} else if (sset == ETH_SS_PHY_STATS) {
		phydev = b53_get_phy_device(ds, port);
		if (!phydev)
			return 0;

		return phy_ethtool_get_sset_count(phydev);
	}

	return 0;
}
EXPORT_SYMBOL(b53_get_sset_count);

static int b53_setup(struct dsa_switch *ds)
{
	struct b53_device *dev = ds->priv;
	unsigned int port;
	int ret;

	ret = b53_reset_switch(dev);
	if (ret) {
		dev_err(ds->dev, "failed to reset switch\n");
		return ret;
	}

	b53_reset_mib(dev);

	ret = b53_apply_config(dev);
	if (ret)
		dev_err(ds->dev, "failed to apply configuration\n");

	/* Configure IMP/CPU port, disable unused ports. Enabled
	 * ports will be configured with .port_enable
	 */
	for (port = 0; port < dev->num_ports; port++) {
		if (dsa_is_cpu_port(ds, port))
			b53_enable_cpu_port(dev, port);
		else if (dsa_is_unused_port(ds, port))
			b53_disable_port(ds, port);
	}

	/* Let DSA handle the case were multiple bridges span the same switch
	 * device and different VLAN awareness settings are requested, which
	 * would be breaking filtering semantics for any of the other bridge
	 * devices. (not hardware supported)
	 */
	ds->vlan_filtering_is_global = true;

	return ret;
}

static void b53_force_link(struct b53_device *dev, int port, int link)
{
	u8 reg, val, off;

	/* Override the port settings */
	if (port == dev->cpu_port) {
		off = B53_PORT_OVERRIDE_CTRL;
		val = PORT_OVERRIDE_EN;
	} else {
		off = B53_GMII_PORT_OVERRIDE_CTRL(port);
		val = GMII_PO_EN;
	}

	b53_read8(dev, B53_CTRL_PAGE, off, &reg);
	reg |= val;
	if (link)
		reg |= PORT_OVERRIDE_LINK;
	else
		reg &= ~PORT_OVERRIDE_LINK;
	b53_write8(dev, B53_CTRL_PAGE, off, reg);
}

static void b53_force_port_config(struct b53_device *dev, int port,
				  int speed, int duplex, int pause)
{
	u8 reg, val, off;

	/* Override the port settings */
	if (port == dev->cpu_port) {
		off = B53_PORT_OVERRIDE_CTRL;
		val = PORT_OVERRIDE_EN;
	} else {
		off = B53_GMII_PORT_OVERRIDE_CTRL(port);
		val = GMII_PO_EN;
	}

	b53_read8(dev, B53_CTRL_PAGE, off, &reg);
	reg |= val;
	if (duplex == DUPLEX_FULL)
		reg |= PORT_OVERRIDE_FULL_DUPLEX;
	else
		reg &= ~PORT_OVERRIDE_FULL_DUPLEX;

	switch (speed) {
	case 2000:
		reg |= PORT_OVERRIDE_SPEED_2000M;
		/* fallthrough */
	case SPEED_1000:
		reg |= PORT_OVERRIDE_SPEED_1000M;
		break;
	case SPEED_100:
		reg |= PORT_OVERRIDE_SPEED_100M;
		break;
	case SPEED_10:
		reg |= PORT_OVERRIDE_SPEED_10M;
		break;
	default:
		dev_err(dev->dev, "unknown speed: %d\n", speed);
		return;
	}

	if (pause & MLO_PAUSE_RX)
		reg |= PORT_OVERRIDE_RX_FLOW;
	if (pause & MLO_PAUSE_TX)
		reg |= PORT_OVERRIDE_TX_FLOW;

	b53_write8(dev, B53_CTRL_PAGE, off, reg);
}

static void b53_adjust_link(struct dsa_switch *ds, int port,
			    struct phy_device *phydev)
{
	struct b53_device *dev = ds->priv;
	struct ethtool_eee *p = &dev->ports[port].eee;
	u8 rgmii_ctrl = 0, reg = 0, off;
	int pause = 0;

	if (!phy_is_pseudo_fixed_link(phydev))
		return;

	/* Enable flow control on BCM5301x's CPU port */
	if (is5301x(dev) && port == dev->cpu_port)
		pause = MLO_PAUSE_TXRX_MASK;

	if (phydev->pause) {
		if (phydev->asym_pause)
			pause |= MLO_PAUSE_TX;
		pause |= MLO_PAUSE_RX;
	}

	b53_force_port_config(dev, port, phydev->speed, phydev->duplex, pause);
	b53_force_link(dev, port, phydev->link);

	if (is531x5(dev) && phy_interface_is_rgmii(phydev)) {
		if (port == 8)
			off = B53_RGMII_CTRL_IMP;
		else
			off = B53_RGMII_CTRL_P(port);

		/* Configure the port RGMII clock delay by DLL disabled and
		 * tx_clk aligned timing (restoring to reset defaults)
		 */
		b53_read8(dev, B53_CTRL_PAGE, off, &rgmii_ctrl);
		rgmii_ctrl &= ~(RGMII_CTRL_DLL_RXC | RGMII_CTRL_DLL_TXC |
				RGMII_CTRL_TIMING_SEL);

		/* PHY_INTERFACE_MODE_RGMII_TXID means TX internal delay, make
		 * sure that we enable the port TX clock internal delay to
		 * account for this internal delay that is inserted, otherwise
		 * the switch won't be able to receive correctly.
		 *
		 * PHY_INTERFACE_MODE_RGMII means that we are not introducing
		 * any delay neither on transmission nor reception, so the
		 * BCM53125 must also be configured accordingly to account for
		 * the lack of delay and introduce
		 *
		 * The BCM53125 switch has its RX clock and TX clock control
		 * swapped, hence the reason why we modify the TX clock path in
		 * the "RGMII" case
		 */
		if (phydev->interface == PHY_INTERFACE_MODE_RGMII_TXID)
			rgmii_ctrl |= RGMII_CTRL_DLL_TXC;
		if (phydev->interface == PHY_INTERFACE_MODE_RGMII)
			rgmii_ctrl |= RGMII_CTRL_DLL_TXC | RGMII_CTRL_DLL_RXC;
		rgmii_ctrl |= RGMII_CTRL_TIMING_SEL;
		b53_write8(dev, B53_CTRL_PAGE, off, rgmii_ctrl);

		dev_info(ds->dev, "Configured port %d for %s\n", port,
			 phy_modes(phydev->interface));
	}

	/* configure MII port if necessary */
	if (is5325(dev)) {
		b53_read8(dev, B53_CTRL_PAGE, B53_PORT_OVERRIDE_CTRL,
			  &reg);

		/* reverse mii needs to be enabled */
		if (!(reg & PORT_OVERRIDE_RV_MII_25)) {
			b53_write8(dev, B53_CTRL_PAGE, B53_PORT_OVERRIDE_CTRL,
				   reg | PORT_OVERRIDE_RV_MII_25);
			b53_read8(dev, B53_CTRL_PAGE, B53_PORT_OVERRIDE_CTRL,
				  &reg);

			if (!(reg & PORT_OVERRIDE_RV_MII_25)) {
				dev_err(ds->dev,
					"Failed to enable reverse MII mode\n");
				return;
			}
		}
	} else if (is5301x(dev)) {
		if (port != dev->cpu_port) {
			b53_force_port_config(dev, dev->cpu_port, 2000,
					      DUPLEX_FULL, MLO_PAUSE_TXRX_MASK);
			b53_force_link(dev, dev->cpu_port, 1);
		}
	}

	/* Re-negotiate EEE if it was enabled already */
	p->eee_enabled = b53_eee_init(ds, port, phydev);
}

void b53_port_event(struct dsa_switch *ds, int port)
{
	struct b53_device *dev = ds->priv;
	bool link;
	u16 sts;

	b53_read16(dev, B53_STAT_PAGE, B53_LINK_STAT, &sts);
	link = !!(sts & BIT(port));
	dsa_port_phylink_mac_change(ds, port, link);
}
EXPORT_SYMBOL(b53_port_event);

void b53_phylink_validate(struct dsa_switch *ds, int port,
			  unsigned long *supported,
			  struct phylink_link_state *state)
{
	struct b53_device *dev = ds->priv;
	__ETHTOOL_DECLARE_LINK_MODE_MASK(mask) = { 0, };

	if (dev->ops->serdes_phylink_validate)
		dev->ops->serdes_phylink_validate(dev, port, mask, state);

	/* Allow all the expected bits */
	phylink_set(mask, Autoneg);
	phylink_set_port_modes(mask);
	phylink_set(mask, Pause);
	phylink_set(mask, Asym_Pause);

	/* With the exclusion of 5325/5365, MII, Reverse MII and 802.3z, we
	 * support Gigabit, including Half duplex.
	 */
	if (state->interface != PHY_INTERFACE_MODE_MII &&
	    state->interface != PHY_INTERFACE_MODE_REVMII &&
	    !phy_interface_mode_is_8023z(state->interface) &&
	    !(is5325(dev) || is5365(dev))) {
		phylink_set(mask, 1000baseT_Full);
		phylink_set(mask, 1000baseT_Half);
	}

	if (!phy_interface_mode_is_8023z(state->interface)) {
		phylink_set(mask, 10baseT_Half);
		phylink_set(mask, 10baseT_Full);
		phylink_set(mask, 100baseT_Half);
		phylink_set(mask, 100baseT_Full);
	}

	bitmap_and(supported, supported, mask,
		   __ETHTOOL_LINK_MODE_MASK_NBITS);
	bitmap_and(state->advertising, state->advertising, mask,
		   __ETHTOOL_LINK_MODE_MASK_NBITS);

	phylink_helper_basex_speed(state);
}
EXPORT_SYMBOL(b53_phylink_validate);

int b53_phylink_mac_link_state(struct dsa_switch *ds, int port,
			       struct phylink_link_state *state)
{
	struct b53_device *dev = ds->priv;
	int ret = -EOPNOTSUPP;

	if ((phy_interface_mode_is_8023z(state->interface) ||
	     state->interface == PHY_INTERFACE_MODE_SGMII) &&
	     dev->ops->serdes_link_state)
		ret = dev->ops->serdes_link_state(dev, port, state);

	return ret;
}
EXPORT_SYMBOL(b53_phylink_mac_link_state);

void b53_phylink_mac_config(struct dsa_switch *ds, int port,
			    unsigned int mode,
			    const struct phylink_link_state *state)
{
	struct b53_device *dev = ds->priv;

	if (mode == MLO_AN_PHY)
		return;

	if (mode == MLO_AN_FIXED) {
		b53_force_port_config(dev, port, state->speed,
				      state->duplex, state->pause);
		return;
	}

	if ((phy_interface_mode_is_8023z(state->interface) ||
	     state->interface == PHY_INTERFACE_MODE_SGMII) &&
	     dev->ops->serdes_config)
		dev->ops->serdes_config(dev, port, mode, state);
}
EXPORT_SYMBOL(b53_phylink_mac_config);

void b53_phylink_mac_an_restart(struct dsa_switch *ds, int port)
{
	struct b53_device *dev = ds->priv;

	if (dev->ops->serdes_an_restart)
		dev->ops->serdes_an_restart(dev, port);
}
EXPORT_SYMBOL(b53_phylink_mac_an_restart);

void b53_phylink_mac_link_down(struct dsa_switch *ds, int port,
			       unsigned int mode,
			       phy_interface_t interface)
{
	struct b53_device *dev = ds->priv;

	if (mode == MLO_AN_PHY)
		return;

	if (mode == MLO_AN_FIXED) {
		b53_force_link(dev, port, false);
		return;
	}

	if (phy_interface_mode_is_8023z(interface) &&
	    dev->ops->serdes_link_set)
		dev->ops->serdes_link_set(dev, port, mode, interface, false);
}
EXPORT_SYMBOL(b53_phylink_mac_link_down);

void b53_phylink_mac_link_up(struct dsa_switch *ds, int port,
			     unsigned int mode,
			     phy_interface_t interface,
			     struct phy_device *phydev)
{
	struct b53_device *dev = ds->priv;

	if (mode == MLO_AN_PHY)
		return;

	if (mode == MLO_AN_FIXED) {
		b53_force_link(dev, port, true);
		return;
	}

	if (phy_interface_mode_is_8023z(interface) &&
	    dev->ops->serdes_link_set)
		dev->ops->serdes_link_set(dev, port, mode, interface, true);
}
EXPORT_SYMBOL(b53_phylink_mac_link_up);

int b53_vlan_filtering(struct dsa_switch *ds, int port, bool vlan_filtering)
{
	struct b53_device *dev = ds->priv;
<<<<<<< HEAD
	struct net_device *bridge_dev;
	unsigned int i;
	u16 pvid, new_pvid;

	/* Handle the case were multiple bridges span the same switch device
	 * and one of them has a different setting than what is being requested
	 * which would be breaking filtering semantics for any of the other
	 * bridge devices.
	 */
	b53_for_each_port(dev, i) {
		bridge_dev = dsa_to_port(ds, i)->bridge_dev;
		if (bridge_dev &&
		    bridge_dev != dsa_to_port(ds, port)->bridge_dev &&
		    br_vlan_enabled(bridge_dev) != vlan_filtering) {
			netdev_err(bridge_dev,
				   "VLAN filtering is global to the switch!\n");
			return -EINVAL;
		}
	}

	b53_read16(dev, B53_VLAN_PAGE, B53_VLAN_PORT_DEF_TAG(port), &pvid);
	new_pvid = pvid;
	if (dev->vlan_filtering_enabled && !vlan_filtering) {
=======
	u16 pvid, new_pvid;

	b53_read16(dev, B53_VLAN_PAGE, B53_VLAN_PORT_DEF_TAG(port), &pvid);
	new_pvid = pvid;
	if (!vlan_filtering) {
>>>>>>> 0ecfebd2
		/* Filtering is currently enabled, use the default PVID since
		 * the bridge does not expect tagging anymore
		 */
		dev->ports[port].pvid = pvid;
		new_pvid = b53_default_pvid(dev);
<<<<<<< HEAD
	} else if (!dev->vlan_filtering_enabled && vlan_filtering) {
=======
	} else {
>>>>>>> 0ecfebd2
		/* Filtering is currently disabled, restore the previous PVID */
		new_pvid = dev->ports[port].pvid;
	}

	if (pvid != new_pvid)
		b53_write16(dev, B53_VLAN_PAGE, B53_VLAN_PORT_DEF_TAG(port),
			    new_pvid);

	b53_enable_vlan(dev, dev->vlan_enabled, vlan_filtering);

	return 0;
}
EXPORT_SYMBOL(b53_vlan_filtering);

int b53_vlan_prepare(struct dsa_switch *ds, int port,
		     const struct switchdev_obj_port_vlan *vlan)
{
	struct b53_device *dev = ds->priv;

	if ((is5325(dev) || is5365(dev)) && vlan->vid_begin == 0)
		return -EOPNOTSUPP;

	if (vlan->vid_end > dev->num_vlans)
		return -ERANGE;

<<<<<<< HEAD
	b53_enable_vlan(dev, true, dev->vlan_filtering_enabled);
=======
	b53_enable_vlan(dev, true, ds->vlan_filtering);
>>>>>>> 0ecfebd2

	return 0;
}
EXPORT_SYMBOL(b53_vlan_prepare);

void b53_vlan_add(struct dsa_switch *ds, int port,
		  const struct switchdev_obj_port_vlan *vlan)
{
	struct b53_device *dev = ds->priv;
	bool untagged = vlan->flags & BRIDGE_VLAN_INFO_UNTAGGED;
	bool pvid = vlan->flags & BRIDGE_VLAN_INFO_PVID;
	struct b53_vlan *vl;
	u16 vid;

	for (vid = vlan->vid_begin; vid <= vlan->vid_end; ++vid) {
		vl = &dev->vlans[vid];

		b53_get_vlan_entry(dev, vid, vl);

		vl->members |= BIT(port);
		if (untagged && !dsa_is_cpu_port(ds, port))
			vl->untag |= BIT(port);
		else
			vl->untag &= ~BIT(port);

		b53_set_vlan_entry(dev, vid, vl);
		b53_fast_age_vlan(dev, vid);
	}

	if (pvid && !dsa_is_cpu_port(ds, port)) {
		b53_write16(dev, B53_VLAN_PAGE, B53_VLAN_PORT_DEF_TAG(port),
			    vlan->vid_end);
		b53_fast_age_vlan(dev, vid);
	}
}
EXPORT_SYMBOL(b53_vlan_add);

int b53_vlan_del(struct dsa_switch *ds, int port,
		 const struct switchdev_obj_port_vlan *vlan)
{
	struct b53_device *dev = ds->priv;
	bool untagged = vlan->flags & BRIDGE_VLAN_INFO_UNTAGGED;
	struct b53_vlan *vl;
	u16 vid;
	u16 pvid;

	b53_read16(dev, B53_VLAN_PAGE, B53_VLAN_PORT_DEF_TAG(port), &pvid);

	for (vid = vlan->vid_begin; vid <= vlan->vid_end; ++vid) {
		vl = &dev->vlans[vid];

		b53_get_vlan_entry(dev, vid, vl);

		vl->members &= ~BIT(port);

		if (pvid == vid)
			pvid = b53_default_pvid(dev);

		if (untagged && !dsa_is_cpu_port(ds, port))
			vl->untag &= ~(BIT(port));

		b53_set_vlan_entry(dev, vid, vl);
		b53_fast_age_vlan(dev, vid);
	}

	b53_write16(dev, B53_VLAN_PAGE, B53_VLAN_PORT_DEF_TAG(port), pvid);
	b53_fast_age_vlan(dev, pvid);

	return 0;
}
EXPORT_SYMBOL(b53_vlan_del);

/* Address Resolution Logic routines */
static int b53_arl_op_wait(struct b53_device *dev)
{
	unsigned int timeout = 10;
	u8 reg;

	do {
		b53_read8(dev, B53_ARLIO_PAGE, B53_ARLTBL_RW_CTRL, &reg);
		if (!(reg & ARLTBL_START_DONE))
			return 0;

		usleep_range(1000, 2000);
	} while (timeout--);

	dev_warn(dev->dev, "timeout waiting for ARL to finish: 0x%02x\n", reg);

	return -ETIMEDOUT;
}

static int b53_arl_rw_op(struct b53_device *dev, unsigned int op)
{
	u8 reg;

	if (op > ARLTBL_RW)
		return -EINVAL;

	b53_read8(dev, B53_ARLIO_PAGE, B53_ARLTBL_RW_CTRL, &reg);
	reg |= ARLTBL_START_DONE;
	if (op)
		reg |= ARLTBL_RW;
	else
		reg &= ~ARLTBL_RW;
	b53_write8(dev, B53_ARLIO_PAGE, B53_ARLTBL_RW_CTRL, reg);

	return b53_arl_op_wait(dev);
}

static int b53_arl_read(struct b53_device *dev, u64 mac,
			u16 vid, struct b53_arl_entry *ent, u8 *idx,
			bool is_valid)
{
	unsigned int i;
	int ret;

	ret = b53_arl_op_wait(dev);
	if (ret)
		return ret;

	/* Read the bins */
	for (i = 0; i < dev->num_arl_entries; i++) {
		u64 mac_vid;
		u32 fwd_entry;

		b53_read64(dev, B53_ARLIO_PAGE,
			   B53_ARLTBL_MAC_VID_ENTRY(i), &mac_vid);
		b53_read32(dev, B53_ARLIO_PAGE,
			   B53_ARLTBL_DATA_ENTRY(i), &fwd_entry);
		b53_arl_to_entry(ent, mac_vid, fwd_entry);

		if (!(fwd_entry & ARLTBL_VALID))
			continue;
		if ((mac_vid & ARLTBL_MAC_MASK) != mac)
			continue;
		*idx = i;
	}

	return -ENOENT;
}

static int b53_arl_op(struct b53_device *dev, int op, int port,
		      const unsigned char *addr, u16 vid, bool is_valid)
{
	struct b53_arl_entry ent;
	u32 fwd_entry;
	u64 mac, mac_vid = 0;
	u8 idx = 0;
	int ret;

	/* Convert the array into a 64-bit MAC */
	mac = ether_addr_to_u64(addr);

	/* Perform a read for the given MAC and VID */
	b53_write48(dev, B53_ARLIO_PAGE, B53_MAC_ADDR_IDX, mac);
	b53_write16(dev, B53_ARLIO_PAGE, B53_VLAN_ID_IDX, vid);

	/* Issue a read operation for this MAC */
	ret = b53_arl_rw_op(dev, 1);
	if (ret)
		return ret;

	ret = b53_arl_read(dev, mac, vid, &ent, &idx, is_valid);
	/* If this is a read, just finish now */
	if (op)
		return ret;

	/* We could not find a matching MAC, so reset to a new entry */
	if (ret) {
		fwd_entry = 0;
		idx = 1;
	}

	memset(&ent, 0, sizeof(ent));
	ent.port = port;
	ent.is_valid = is_valid;
	ent.vid = vid;
	ent.is_static = true;
	memcpy(ent.mac, addr, ETH_ALEN);
	b53_arl_from_entry(&mac_vid, &fwd_entry, &ent);

	b53_write64(dev, B53_ARLIO_PAGE,
		    B53_ARLTBL_MAC_VID_ENTRY(idx), mac_vid);
	b53_write32(dev, B53_ARLIO_PAGE,
		    B53_ARLTBL_DATA_ENTRY(idx), fwd_entry);

	return b53_arl_rw_op(dev, 0);
}

int b53_fdb_add(struct dsa_switch *ds, int port,
		const unsigned char *addr, u16 vid)
{
	struct b53_device *priv = ds->priv;

	/* 5325 and 5365 require some more massaging, but could
	 * be supported eventually
	 */
	if (is5325(priv) || is5365(priv))
		return -EOPNOTSUPP;

	return b53_arl_op(priv, 0, port, addr, vid, true);
}
EXPORT_SYMBOL(b53_fdb_add);

int b53_fdb_del(struct dsa_switch *ds, int port,
		const unsigned char *addr, u16 vid)
{
	struct b53_device *priv = ds->priv;

	return b53_arl_op(priv, 0, port, addr, vid, false);
}
EXPORT_SYMBOL(b53_fdb_del);

static int b53_arl_search_wait(struct b53_device *dev)
{
	unsigned int timeout = 1000;
	u8 reg;

	do {
		b53_read8(dev, B53_ARLIO_PAGE, B53_ARL_SRCH_CTL, &reg);
		if (!(reg & ARL_SRCH_STDN))
			return 0;

		if (reg & ARL_SRCH_VLID)
			return 0;

		usleep_range(1000, 2000);
	} while (timeout--);

	return -ETIMEDOUT;
}

static void b53_arl_search_rd(struct b53_device *dev, u8 idx,
			      struct b53_arl_entry *ent)
{
	u64 mac_vid;
	u32 fwd_entry;

	b53_read64(dev, B53_ARLIO_PAGE,
		   B53_ARL_SRCH_RSTL_MACVID(idx), &mac_vid);
	b53_read32(dev, B53_ARLIO_PAGE,
		   B53_ARL_SRCH_RSTL(idx), &fwd_entry);
	b53_arl_to_entry(ent, mac_vid, fwd_entry);
}

static int b53_fdb_copy(int port, const struct b53_arl_entry *ent,
			dsa_fdb_dump_cb_t *cb, void *data)
{
	if (!ent->is_valid)
		return 0;

	if (port != ent->port)
		return 0;

	return cb(ent->mac, ent->vid, ent->is_static, data);
}

int b53_fdb_dump(struct dsa_switch *ds, int port,
		 dsa_fdb_dump_cb_t *cb, void *data)
{
	struct b53_device *priv = ds->priv;
	struct b53_arl_entry results[2];
	unsigned int count = 0;
	int ret;
	u8 reg;

	/* Start search operation */
	reg = ARL_SRCH_STDN;
	b53_write8(priv, B53_ARLIO_PAGE, B53_ARL_SRCH_CTL, reg);

	do {
		ret = b53_arl_search_wait(priv);
		if (ret)
			return ret;

		b53_arl_search_rd(priv, 0, &results[0]);
		ret = b53_fdb_copy(port, &results[0], cb, data);
		if (ret)
			return ret;

		if (priv->num_arl_entries > 2) {
			b53_arl_search_rd(priv, 1, &results[1]);
			ret = b53_fdb_copy(port, &results[1], cb, data);
			if (ret)
				return ret;

			if (!results[0].is_valid && !results[1].is_valid)
				break;
		}

	} while (count++ < 1024);

	return 0;
}
EXPORT_SYMBOL(b53_fdb_dump);

int b53_br_join(struct dsa_switch *ds, int port, struct net_device *br)
{
	struct b53_device *dev = ds->priv;
	s8 cpu_port = ds->ports[port].cpu_dp->index;
	u16 pvlan, reg;
	unsigned int i;

	/* Make this port leave the all VLANs join since we will have proper
	 * VLAN entries from now on
	 */
	if (is58xx(dev)) {
		b53_read16(dev, B53_VLAN_PAGE, B53_JOIN_ALL_VLAN_EN, &reg);
		reg &= ~BIT(port);
		if ((reg & BIT(cpu_port)) == BIT(cpu_port))
			reg &= ~BIT(cpu_port);
		b53_write16(dev, B53_VLAN_PAGE, B53_JOIN_ALL_VLAN_EN, reg);
	}

	b53_read16(dev, B53_PVLAN_PAGE, B53_PVLAN_PORT_MASK(port), &pvlan);

	b53_for_each_port(dev, i) {
		if (dsa_to_port(ds, i)->bridge_dev != br)
			continue;

		/* Add this local port to the remote port VLAN control
		 * membership and update the remote port bitmask
		 */
		b53_read16(dev, B53_PVLAN_PAGE, B53_PVLAN_PORT_MASK(i), &reg);
		reg |= BIT(port);
		b53_write16(dev, B53_PVLAN_PAGE, B53_PVLAN_PORT_MASK(i), reg);
		dev->ports[i].vlan_ctl_mask = reg;

		pvlan |= BIT(i);
	}

	/* Configure the local port VLAN control membership to include
	 * remote ports and update the local port bitmask
	 */
	b53_write16(dev, B53_PVLAN_PAGE, B53_PVLAN_PORT_MASK(port), pvlan);
	dev->ports[port].vlan_ctl_mask = pvlan;

	return 0;
}
EXPORT_SYMBOL(b53_br_join);

void b53_br_leave(struct dsa_switch *ds, int port, struct net_device *br)
{
	struct b53_device *dev = ds->priv;
	struct b53_vlan *vl = &dev->vlans[0];
	s8 cpu_port = ds->ports[port].cpu_dp->index;
	unsigned int i;
	u16 pvlan, reg, pvid;

	b53_read16(dev, B53_PVLAN_PAGE, B53_PVLAN_PORT_MASK(port), &pvlan);

	b53_for_each_port(dev, i) {
		/* Don't touch the remaining ports */
		if (dsa_to_port(ds, i)->bridge_dev != br)
			continue;

		b53_read16(dev, B53_PVLAN_PAGE, B53_PVLAN_PORT_MASK(i), &reg);
		reg &= ~BIT(port);
		b53_write16(dev, B53_PVLAN_PAGE, B53_PVLAN_PORT_MASK(i), reg);
		dev->ports[port].vlan_ctl_mask = reg;

		/* Prevent self removal to preserve isolation */
		if (port != i)
			pvlan &= ~BIT(i);
	}

	b53_write16(dev, B53_PVLAN_PAGE, B53_PVLAN_PORT_MASK(port), pvlan);
	dev->ports[port].vlan_ctl_mask = pvlan;

	pvid = b53_default_pvid(dev);

	/* Make this port join all VLANs without VLAN entries */
	if (is58xx(dev)) {
		b53_read16(dev, B53_VLAN_PAGE, B53_JOIN_ALL_VLAN_EN, &reg);
		reg |= BIT(port);
		if (!(reg & BIT(cpu_port)))
			reg |= BIT(cpu_port);
		b53_write16(dev, B53_VLAN_PAGE, B53_JOIN_ALL_VLAN_EN, reg);
	} else {
		b53_get_vlan_entry(dev, pvid, vl);
		vl->members |= BIT(port) | BIT(cpu_port);
		vl->untag |= BIT(port) | BIT(cpu_port);
		b53_set_vlan_entry(dev, pvid, vl);
	}
}
EXPORT_SYMBOL(b53_br_leave);

void b53_br_set_stp_state(struct dsa_switch *ds, int port, u8 state)
{
	struct b53_device *dev = ds->priv;
	u8 hw_state;
	u8 reg;

	switch (state) {
	case BR_STATE_DISABLED:
		hw_state = PORT_CTRL_DIS_STATE;
		break;
	case BR_STATE_LISTENING:
		hw_state = PORT_CTRL_LISTEN_STATE;
		break;
	case BR_STATE_LEARNING:
		hw_state = PORT_CTRL_LEARN_STATE;
		break;
	case BR_STATE_FORWARDING:
		hw_state = PORT_CTRL_FWD_STATE;
		break;
	case BR_STATE_BLOCKING:
		hw_state = PORT_CTRL_BLOCK_STATE;
		break;
	default:
		dev_err(ds->dev, "invalid STP state: %d\n", state);
		return;
	}

	b53_read8(dev, B53_CTRL_PAGE, B53_PORT_CTRL(port), &reg);
	reg &= ~PORT_CTRL_STP_STATE_MASK;
	reg |= hw_state;
	b53_write8(dev, B53_CTRL_PAGE, B53_PORT_CTRL(port), reg);
}
EXPORT_SYMBOL(b53_br_set_stp_state);

void b53_br_fast_age(struct dsa_switch *ds, int port)
{
	struct b53_device *dev = ds->priv;

	if (b53_fast_age_port(dev, port))
		dev_err(ds->dev, "fast ageing failed\n");
}
EXPORT_SYMBOL(b53_br_fast_age);

static bool b53_possible_cpu_port(struct dsa_switch *ds, int port)
{
	/* Broadcom switches will accept enabling Broadcom tags on the
	 * following ports: 5, 7 and 8, any other port is not supported
	 */
	switch (port) {
	case B53_CPU_PORT_25:
	case 7:
	case B53_CPU_PORT:
		return true;
	}

	return false;
}

static bool b53_can_enable_brcm_tags(struct dsa_switch *ds, int port)
{
	bool ret = b53_possible_cpu_port(ds, port);

	if (!ret)
		dev_warn(ds->dev, "Port %d is not Broadcom tag capable\n",
			 port);
	return ret;
}

enum dsa_tag_protocol b53_get_tag_protocol(struct dsa_switch *ds, int port)
{
	struct b53_device *dev = ds->priv;

	/* Older models (5325, 5365) support a different tag format that we do
	 * not support in net/dsa/tag_brcm.c yet. 539x and 531x5 require managed
	 * mode to be turned on which means we need to specifically manage ARL
	 * misses on multicast addresses (TBD).
	 */
	if (is5325(dev) || is5365(dev) || is539x(dev) || is531x5(dev) ||
	    !b53_can_enable_brcm_tags(ds, port))
		return DSA_TAG_PROTO_NONE;

	/* Broadcom BCM58xx chips have a flow accelerator on Port 8
	 * which requires us to use the prepended Broadcom tag type
	 */
	if (dev->chip_id == BCM58XX_DEVICE_ID && port == B53_CPU_PORT)
		return DSA_TAG_PROTO_BRCM_PREPEND;

	return DSA_TAG_PROTO_BRCM;
}
EXPORT_SYMBOL(b53_get_tag_protocol);

int b53_mirror_add(struct dsa_switch *ds, int port,
		   struct dsa_mall_mirror_tc_entry *mirror, bool ingress)
{
	struct b53_device *dev = ds->priv;
	u16 reg, loc;

	if (ingress)
		loc = B53_IG_MIR_CTL;
	else
		loc = B53_EG_MIR_CTL;

	b53_read16(dev, B53_MGMT_PAGE, loc, &reg);
	reg &= ~MIRROR_MASK;
	reg |= BIT(port);
	b53_write16(dev, B53_MGMT_PAGE, loc, reg);

	b53_read16(dev, B53_MGMT_PAGE, B53_MIR_CAP_CTL, &reg);
	reg &= ~CAP_PORT_MASK;
	reg |= mirror->to_local_port;
	reg |= MIRROR_EN;
	b53_write16(dev, B53_MGMT_PAGE, B53_MIR_CAP_CTL, reg);

	return 0;
}
EXPORT_SYMBOL(b53_mirror_add);

void b53_mirror_del(struct dsa_switch *ds, int port,
		    struct dsa_mall_mirror_tc_entry *mirror)
{
	struct b53_device *dev = ds->priv;
	bool loc_disable = false, other_loc_disable = false;
	u16 reg, loc;

	if (mirror->ingress)
		loc = B53_IG_MIR_CTL;
	else
		loc = B53_EG_MIR_CTL;

	/* Update the desired ingress/egress register */
	b53_read16(dev, B53_MGMT_PAGE, loc, &reg);
	reg &= ~BIT(port);
	if (!(reg & MIRROR_MASK))
		loc_disable = true;
	b53_write16(dev, B53_MGMT_PAGE, loc, reg);

	/* Now look at the other one to know if we can disable mirroring
	 * entirely
	 */
	if (mirror->ingress)
		b53_read16(dev, B53_MGMT_PAGE, B53_EG_MIR_CTL, &reg);
	else
		b53_read16(dev, B53_MGMT_PAGE, B53_IG_MIR_CTL, &reg);
	if (!(reg & MIRROR_MASK))
		other_loc_disable = true;

	b53_read16(dev, B53_MGMT_PAGE, B53_MIR_CAP_CTL, &reg);
	/* Both no longer have ports, let's disable mirroring */
	if (loc_disable && other_loc_disable) {
		reg &= ~MIRROR_EN;
		reg &= ~mirror->to_local_port;
	}
	b53_write16(dev, B53_MGMT_PAGE, B53_MIR_CAP_CTL, reg);
}
EXPORT_SYMBOL(b53_mirror_del);

void b53_eee_enable_set(struct dsa_switch *ds, int port, bool enable)
{
	struct b53_device *dev = ds->priv;
	u16 reg;

	b53_read16(dev, B53_EEE_PAGE, B53_EEE_EN_CTRL, &reg);
	if (enable)
		reg |= BIT(port);
	else
		reg &= ~BIT(port);
	b53_write16(dev, B53_EEE_PAGE, B53_EEE_EN_CTRL, reg);
}
EXPORT_SYMBOL(b53_eee_enable_set);


/* Returns 0 if EEE was not enabled, or 1 otherwise
 */
int b53_eee_init(struct dsa_switch *ds, int port, struct phy_device *phy)
{
	int ret;

	ret = phy_init_eee(phy, 0);
	if (ret)
		return 0;

	b53_eee_enable_set(ds, port, true);

	return 1;
}
EXPORT_SYMBOL(b53_eee_init);

int b53_get_mac_eee(struct dsa_switch *ds, int port, struct ethtool_eee *e)
{
	struct b53_device *dev = ds->priv;
	struct ethtool_eee *p = &dev->ports[port].eee;
	u16 reg;

	if (is5325(dev) || is5365(dev))
		return -EOPNOTSUPP;

	b53_read16(dev, B53_EEE_PAGE, B53_EEE_LPI_INDICATE, &reg);
	e->eee_enabled = p->eee_enabled;
	e->eee_active = !!(reg & BIT(port));

	return 0;
}
EXPORT_SYMBOL(b53_get_mac_eee);

int b53_set_mac_eee(struct dsa_switch *ds, int port, struct ethtool_eee *e)
{
	struct b53_device *dev = ds->priv;
	struct ethtool_eee *p = &dev->ports[port].eee;

	if (is5325(dev) || is5365(dev))
		return -EOPNOTSUPP;

	p->eee_enabled = e->eee_enabled;
	b53_eee_enable_set(ds, port, e->eee_enabled);

	return 0;
}
EXPORT_SYMBOL(b53_set_mac_eee);

static const struct dsa_switch_ops b53_switch_ops = {
	.get_tag_protocol	= b53_get_tag_protocol,
	.setup			= b53_setup,
	.get_strings		= b53_get_strings,
	.get_ethtool_stats	= b53_get_ethtool_stats,
	.get_sset_count		= b53_get_sset_count,
	.get_ethtool_phy_stats	= b53_get_ethtool_phy_stats,
	.phy_read		= b53_phy_read16,
	.phy_write		= b53_phy_write16,
	.adjust_link		= b53_adjust_link,
	.phylink_validate	= b53_phylink_validate,
	.phylink_mac_link_state	= b53_phylink_mac_link_state,
	.phylink_mac_config	= b53_phylink_mac_config,
	.phylink_mac_an_restart	= b53_phylink_mac_an_restart,
	.phylink_mac_link_down	= b53_phylink_mac_link_down,
	.phylink_mac_link_up	= b53_phylink_mac_link_up,
	.port_enable		= b53_enable_port,
	.port_disable		= b53_disable_port,
	.get_mac_eee		= b53_get_mac_eee,
	.set_mac_eee		= b53_set_mac_eee,
	.port_bridge_join	= b53_br_join,
	.port_bridge_leave	= b53_br_leave,
	.port_stp_state_set	= b53_br_set_stp_state,
	.port_fast_age		= b53_br_fast_age,
	.port_vlan_filtering	= b53_vlan_filtering,
	.port_vlan_prepare	= b53_vlan_prepare,
	.port_vlan_add		= b53_vlan_add,
	.port_vlan_del		= b53_vlan_del,
	.port_fdb_dump		= b53_fdb_dump,
	.port_fdb_add		= b53_fdb_add,
	.port_fdb_del		= b53_fdb_del,
	.port_mirror_add	= b53_mirror_add,
	.port_mirror_del	= b53_mirror_del,
};

struct b53_chip_data {
	u32 chip_id;
	const char *dev_name;
	u16 vlans;
	u16 enabled_ports;
	u8 cpu_port;
	u8 vta_regs[3];
	u8 arl_entries;
	u8 duplex_reg;
	u8 jumbo_pm_reg;
	u8 jumbo_size_reg;
};

#define B53_VTA_REGS	\
	{ B53_VT_ACCESS, B53_VT_INDEX, B53_VT_ENTRY }
#define B53_VTA_REGS_9798 \
	{ B53_VT_ACCESS_9798, B53_VT_INDEX_9798, B53_VT_ENTRY_9798 }
#define B53_VTA_REGS_63XX \
	{ B53_VT_ACCESS_63XX, B53_VT_INDEX_63XX, B53_VT_ENTRY_63XX }

static const struct b53_chip_data b53_switch_chips[] = {
	{
		.chip_id = BCM5325_DEVICE_ID,
		.dev_name = "BCM5325",
		.vlans = 16,
		.enabled_ports = 0x1f,
		.arl_entries = 2,
		.cpu_port = B53_CPU_PORT_25,
		.duplex_reg = B53_DUPLEX_STAT_FE,
	},
	{
		.chip_id = BCM5365_DEVICE_ID,
		.dev_name = "BCM5365",
		.vlans = 256,
		.enabled_ports = 0x1f,
		.arl_entries = 2,
		.cpu_port = B53_CPU_PORT_25,
		.duplex_reg = B53_DUPLEX_STAT_FE,
	},
	{
		.chip_id = BCM5389_DEVICE_ID,
		.dev_name = "BCM5389",
		.vlans = 4096,
		.enabled_ports = 0x1f,
		.arl_entries = 4,
		.cpu_port = B53_CPU_PORT,
		.vta_regs = B53_VTA_REGS,
		.duplex_reg = B53_DUPLEX_STAT_GE,
		.jumbo_pm_reg = B53_JUMBO_PORT_MASK,
		.jumbo_size_reg = B53_JUMBO_MAX_SIZE,
	},
	{
		.chip_id = BCM5395_DEVICE_ID,
		.dev_name = "BCM5395",
		.vlans = 4096,
		.enabled_ports = 0x1f,
		.arl_entries = 4,
		.cpu_port = B53_CPU_PORT,
		.vta_regs = B53_VTA_REGS,
		.duplex_reg = B53_DUPLEX_STAT_GE,
		.jumbo_pm_reg = B53_JUMBO_PORT_MASK,
		.jumbo_size_reg = B53_JUMBO_MAX_SIZE,
	},
	{
		.chip_id = BCM5397_DEVICE_ID,
		.dev_name = "BCM5397",
		.vlans = 4096,
		.enabled_ports = 0x1f,
		.arl_entries = 4,
		.cpu_port = B53_CPU_PORT,
		.vta_regs = B53_VTA_REGS_9798,
		.duplex_reg = B53_DUPLEX_STAT_GE,
		.jumbo_pm_reg = B53_JUMBO_PORT_MASK,
		.jumbo_size_reg = B53_JUMBO_MAX_SIZE,
	},
	{
		.chip_id = BCM5398_DEVICE_ID,
		.dev_name = "BCM5398",
		.vlans = 4096,
		.enabled_ports = 0x7f,
		.arl_entries = 4,
		.cpu_port = B53_CPU_PORT,
		.vta_regs = B53_VTA_REGS_9798,
		.duplex_reg = B53_DUPLEX_STAT_GE,
		.jumbo_pm_reg = B53_JUMBO_PORT_MASK,
		.jumbo_size_reg = B53_JUMBO_MAX_SIZE,
	},
	{
		.chip_id = BCM53115_DEVICE_ID,
		.dev_name = "BCM53115",
		.vlans = 4096,
		.enabled_ports = 0x1f,
		.arl_entries = 4,
		.vta_regs = B53_VTA_REGS,
		.cpu_port = B53_CPU_PORT,
		.duplex_reg = B53_DUPLEX_STAT_GE,
		.jumbo_pm_reg = B53_JUMBO_PORT_MASK,
		.jumbo_size_reg = B53_JUMBO_MAX_SIZE,
	},
	{
		.chip_id = BCM53125_DEVICE_ID,
		.dev_name = "BCM53125",
		.vlans = 4096,
		.enabled_ports = 0xff,
		.arl_entries = 4,
		.cpu_port = B53_CPU_PORT,
		.vta_regs = B53_VTA_REGS,
		.duplex_reg = B53_DUPLEX_STAT_GE,
		.jumbo_pm_reg = B53_JUMBO_PORT_MASK,
		.jumbo_size_reg = B53_JUMBO_MAX_SIZE,
	},
	{
		.chip_id = BCM53128_DEVICE_ID,
		.dev_name = "BCM53128",
		.vlans = 4096,
		.enabled_ports = 0x1ff,
		.arl_entries = 4,
		.cpu_port = B53_CPU_PORT,
		.vta_regs = B53_VTA_REGS,
		.duplex_reg = B53_DUPLEX_STAT_GE,
		.jumbo_pm_reg = B53_JUMBO_PORT_MASK,
		.jumbo_size_reg = B53_JUMBO_MAX_SIZE,
	},
	{
		.chip_id = BCM63XX_DEVICE_ID,
		.dev_name = "BCM63xx",
		.vlans = 4096,
		.enabled_ports = 0, /* pdata must provide them */
		.arl_entries = 4,
		.cpu_port = B53_CPU_PORT,
		.vta_regs = B53_VTA_REGS_63XX,
		.duplex_reg = B53_DUPLEX_STAT_63XX,
		.jumbo_pm_reg = B53_JUMBO_PORT_MASK_63XX,
		.jumbo_size_reg = B53_JUMBO_MAX_SIZE_63XX,
	},
	{
		.chip_id = BCM53010_DEVICE_ID,
		.dev_name = "BCM53010",
		.vlans = 4096,
		.enabled_ports = 0x1f,
		.arl_entries = 4,
		.cpu_port = B53_CPU_PORT_25, /* TODO: auto detect */
		.vta_regs = B53_VTA_REGS,
		.duplex_reg = B53_DUPLEX_STAT_GE,
		.jumbo_pm_reg = B53_JUMBO_PORT_MASK,
		.jumbo_size_reg = B53_JUMBO_MAX_SIZE,
	},
	{
		.chip_id = BCM53011_DEVICE_ID,
		.dev_name = "BCM53011",
		.vlans = 4096,
		.enabled_ports = 0x1bf,
		.arl_entries = 4,
		.cpu_port = B53_CPU_PORT_25, /* TODO: auto detect */
		.vta_regs = B53_VTA_REGS,
		.duplex_reg = B53_DUPLEX_STAT_GE,
		.jumbo_pm_reg = B53_JUMBO_PORT_MASK,
		.jumbo_size_reg = B53_JUMBO_MAX_SIZE,
	},
	{
		.chip_id = BCM53012_DEVICE_ID,
		.dev_name = "BCM53012",
		.vlans = 4096,
		.enabled_ports = 0x1bf,
		.arl_entries = 4,
		.cpu_port = B53_CPU_PORT_25, /* TODO: auto detect */
		.vta_regs = B53_VTA_REGS,
		.duplex_reg = B53_DUPLEX_STAT_GE,
		.jumbo_pm_reg = B53_JUMBO_PORT_MASK,
		.jumbo_size_reg = B53_JUMBO_MAX_SIZE,
	},
	{
		.chip_id = BCM53018_DEVICE_ID,
		.dev_name = "BCM53018",
		.vlans = 4096,
		.enabled_ports = 0x1f,
		.arl_entries = 4,
		.cpu_port = B53_CPU_PORT_25, /* TODO: auto detect */
		.vta_regs = B53_VTA_REGS,
		.duplex_reg = B53_DUPLEX_STAT_GE,
		.jumbo_pm_reg = B53_JUMBO_PORT_MASK,
		.jumbo_size_reg = B53_JUMBO_MAX_SIZE,
	},
	{
		.chip_id = BCM53019_DEVICE_ID,
		.dev_name = "BCM53019",
		.vlans = 4096,
		.enabled_ports = 0x1f,
		.arl_entries = 4,
		.cpu_port = B53_CPU_PORT_25, /* TODO: auto detect */
		.vta_regs = B53_VTA_REGS,
		.duplex_reg = B53_DUPLEX_STAT_GE,
		.jumbo_pm_reg = B53_JUMBO_PORT_MASK,
		.jumbo_size_reg = B53_JUMBO_MAX_SIZE,
	},
	{
		.chip_id = BCM58XX_DEVICE_ID,
		.dev_name = "BCM585xx/586xx/88312",
		.vlans	= 4096,
		.enabled_ports = 0x1ff,
		.arl_entries = 4,
		.cpu_port = B53_CPU_PORT,
		.vta_regs = B53_VTA_REGS,
		.duplex_reg = B53_DUPLEX_STAT_GE,
		.jumbo_pm_reg = B53_JUMBO_PORT_MASK,
		.jumbo_size_reg = B53_JUMBO_MAX_SIZE,
	},
	{
		.chip_id = BCM583XX_DEVICE_ID,
		.dev_name = "BCM583xx/11360",
		.vlans = 4096,
		.enabled_ports = 0x103,
		.arl_entries = 4,
		.cpu_port = B53_CPU_PORT,
		.vta_regs = B53_VTA_REGS,
		.duplex_reg = B53_DUPLEX_STAT_GE,
		.jumbo_pm_reg = B53_JUMBO_PORT_MASK,
		.jumbo_size_reg = B53_JUMBO_MAX_SIZE,
	},
	{
		.chip_id = BCM7445_DEVICE_ID,
		.dev_name = "BCM7445",
		.vlans	= 4096,
		.enabled_ports = 0x1ff,
		.arl_entries = 4,
		.cpu_port = B53_CPU_PORT,
		.vta_regs = B53_VTA_REGS,
		.duplex_reg = B53_DUPLEX_STAT_GE,
		.jumbo_pm_reg = B53_JUMBO_PORT_MASK,
		.jumbo_size_reg = B53_JUMBO_MAX_SIZE,
	},
	{
		.chip_id = BCM7278_DEVICE_ID,
		.dev_name = "BCM7278",
		.vlans = 4096,
		.enabled_ports = 0x1ff,
		.arl_entries= 4,
		.cpu_port = B53_CPU_PORT,
		.vta_regs = B53_VTA_REGS,
		.duplex_reg = B53_DUPLEX_STAT_GE,
		.jumbo_pm_reg = B53_JUMBO_PORT_MASK,
		.jumbo_size_reg = B53_JUMBO_MAX_SIZE,
	},
};

static int b53_switch_init(struct b53_device *dev)
{
	unsigned int i;
	int ret;

	for (i = 0; i < ARRAY_SIZE(b53_switch_chips); i++) {
		const struct b53_chip_data *chip = &b53_switch_chips[i];

		if (chip->chip_id == dev->chip_id) {
			if (!dev->enabled_ports)
				dev->enabled_ports = chip->enabled_ports;
			dev->name = chip->dev_name;
			dev->duplex_reg = chip->duplex_reg;
			dev->vta_regs[0] = chip->vta_regs[0];
			dev->vta_regs[1] = chip->vta_regs[1];
			dev->vta_regs[2] = chip->vta_regs[2];
			dev->jumbo_pm_reg = chip->jumbo_pm_reg;
			dev->cpu_port = chip->cpu_port;
			dev->num_vlans = chip->vlans;
			dev->num_arl_entries = chip->arl_entries;
			break;
		}
	}

	/* check which BCM5325x version we have */
	if (is5325(dev)) {
		u8 vc4;

		b53_read8(dev, B53_VLAN_PAGE, B53_VLAN_CTRL4_25, &vc4);

		/* check reserved bits */
		switch (vc4 & 3) {
		case 1:
			/* BCM5325E */
			break;
		case 3:
			/* BCM5325F - do not use port 4 */
			dev->enabled_ports &= ~BIT(4);
			break;
		default:
/* On the BCM47XX SoCs this is the supported internal switch.*/
#ifndef CONFIG_BCM47XX
			/* BCM5325M */
			return -EINVAL;
#else
			break;
#endif
		}
	} else if (dev->chip_id == BCM53115_DEVICE_ID) {
		u64 strap_value;

		b53_read48(dev, B53_STAT_PAGE, B53_STRAP_VALUE, &strap_value);
		/* use second IMP port if GMII is enabled */
		if (strap_value & SV_GMII_CTRL_115)
			dev->cpu_port = 5;
	}

	/* cpu port is always last */
	dev->num_ports = dev->cpu_port + 1;
	dev->enabled_ports |= BIT(dev->cpu_port);

	/* Include non standard CPU port built-in PHYs to be probed */
	if (is539x(dev) || is531x5(dev)) {
		for (i = 0; i < dev->num_ports; i++) {
			if (!(dev->ds->phys_mii_mask & BIT(i)) &&
			    !b53_possible_cpu_port(dev->ds, i))
				dev->ds->phys_mii_mask |= BIT(i);
		}
	}

	dev->ports = devm_kcalloc(dev->dev,
				  dev->num_ports, sizeof(struct b53_port),
				  GFP_KERNEL);
	if (!dev->ports)
		return -ENOMEM;

	dev->vlans = devm_kcalloc(dev->dev,
				  dev->num_vlans, sizeof(struct b53_vlan),
				  GFP_KERNEL);
	if (!dev->vlans)
		return -ENOMEM;

	dev->reset_gpio = b53_switch_get_reset_gpio(dev);
	if (dev->reset_gpio >= 0) {
		ret = devm_gpio_request_one(dev->dev, dev->reset_gpio,
					    GPIOF_OUT_INIT_HIGH, "robo_reset");
		if (ret)
			return ret;
	}

	return 0;
}

struct b53_device *b53_switch_alloc(struct device *base,
				    const struct b53_io_ops *ops,
				    void *priv)
{
	struct dsa_switch *ds;
	struct b53_device *dev;

	ds = dsa_switch_alloc(base, DSA_MAX_PORTS);
	if (!ds)
		return NULL;

	dev = devm_kzalloc(base, sizeof(*dev), GFP_KERNEL);
	if (!dev)
		return NULL;

	ds->priv = dev;
	dev->dev = base;

	dev->ds = ds;
	dev->priv = priv;
	dev->ops = ops;
	ds->ops = &b53_switch_ops;
	mutex_init(&dev->reg_mutex);
	mutex_init(&dev->stats_mutex);

	return dev;
}
EXPORT_SYMBOL(b53_switch_alloc);

int b53_switch_detect(struct b53_device *dev)
{
	u32 id32;
	u16 tmp;
	u8 id8;
	int ret;

	ret = b53_read8(dev, B53_MGMT_PAGE, B53_DEVICE_ID, &id8);
	if (ret)
		return ret;

	switch (id8) {
	case 0:
		/* BCM5325 and BCM5365 do not have this register so reads
		 * return 0. But the read operation did succeed, so assume this
		 * is one of them.
		 *
		 * Next check if we can write to the 5325's VTA register; for
		 * 5365 it is read only.
		 */
		b53_write16(dev, B53_VLAN_PAGE, B53_VLAN_TABLE_ACCESS_25, 0xf);
		b53_read16(dev, B53_VLAN_PAGE, B53_VLAN_TABLE_ACCESS_25, &tmp);

		if (tmp == 0xf)
			dev->chip_id = BCM5325_DEVICE_ID;
		else
			dev->chip_id = BCM5365_DEVICE_ID;
		break;
	case BCM5389_DEVICE_ID:
	case BCM5395_DEVICE_ID:
	case BCM5397_DEVICE_ID:
	case BCM5398_DEVICE_ID:
		dev->chip_id = id8;
		break;
	default:
		ret = b53_read32(dev, B53_MGMT_PAGE, B53_DEVICE_ID, &id32);
		if (ret)
			return ret;

		switch (id32) {
		case BCM53115_DEVICE_ID:
		case BCM53125_DEVICE_ID:
		case BCM53128_DEVICE_ID:
		case BCM53010_DEVICE_ID:
		case BCM53011_DEVICE_ID:
		case BCM53012_DEVICE_ID:
		case BCM53018_DEVICE_ID:
		case BCM53019_DEVICE_ID:
			dev->chip_id = id32;
			break;
		default:
			pr_err("unsupported switch detected (BCM53%02x/BCM%x)\n",
			       id8, id32);
			return -ENODEV;
		}
	}

	if (dev->chip_id == BCM5325_DEVICE_ID)
		return b53_read8(dev, B53_STAT_PAGE, B53_REV_ID_25,
				 &dev->core_rev);
	else
		return b53_read8(dev, B53_MGMT_PAGE, B53_REV_ID,
				 &dev->core_rev);
}
EXPORT_SYMBOL(b53_switch_detect);

int b53_switch_register(struct b53_device *dev)
{
	int ret;

	if (dev->pdata) {
		dev->chip_id = dev->pdata->chip_id;
		dev->enabled_ports = dev->pdata->enabled_ports;
	}

	if (!dev->chip_id && b53_switch_detect(dev))
		return -EINVAL;

	ret = b53_switch_init(dev);
	if (ret)
		return ret;

	pr_info("found switch: %s, rev %i\n", dev->name, dev->core_rev);

	return dsa_register_switch(dev->ds);
}
EXPORT_SYMBOL(b53_switch_register);

MODULE_AUTHOR("Jonas Gorski <jogo@openwrt.org>");
MODULE_DESCRIPTION("B53 switch library");
MODULE_LICENSE("Dual BSD/GPL");<|MERGE_RESOLUTION|>--- conflicted
+++ resolved
@@ -428,10 +428,6 @@
 	b53_write8(dev, B53_CTRL_PAGE, B53_SWITCH_MODE, mgmt);
 
 	dev->vlan_enabled = enable;
-<<<<<<< HEAD
-	dev->vlan_filtering_enabled = enable_filtering;
-=======
->>>>>>> 0ecfebd2
 }
 
 static int b53_set_jumbo(struct b53_device *dev, bool enable, bool allow_10_100)
@@ -668,11 +664,7 @@
 		b53_do_vlan_op(dev, VTA_CMD_CLEAR);
 	}
 
-<<<<<<< HEAD
-	b53_enable_vlan(dev, false, dev->vlan_filtering_enabled);
-=======
 	b53_enable_vlan(dev, false, ds->vlan_filtering);
->>>>>>> 0ecfebd2
 
 	b53_for_each_port(dev, i)
 		b53_write16(dev, B53_VLAN_PAGE,
@@ -1289,47 +1281,17 @@
 int b53_vlan_filtering(struct dsa_switch *ds, int port, bool vlan_filtering)
 {
 	struct b53_device *dev = ds->priv;
-<<<<<<< HEAD
-	struct net_device *bridge_dev;
-	unsigned int i;
-	u16 pvid, new_pvid;
-
-	/* Handle the case were multiple bridges span the same switch device
-	 * and one of them has a different setting than what is being requested
-	 * which would be breaking filtering semantics for any of the other
-	 * bridge devices.
-	 */
-	b53_for_each_port(dev, i) {
-		bridge_dev = dsa_to_port(ds, i)->bridge_dev;
-		if (bridge_dev &&
-		    bridge_dev != dsa_to_port(ds, port)->bridge_dev &&
-		    br_vlan_enabled(bridge_dev) != vlan_filtering) {
-			netdev_err(bridge_dev,
-				   "VLAN filtering is global to the switch!\n");
-			return -EINVAL;
-		}
-	}
-
-	b53_read16(dev, B53_VLAN_PAGE, B53_VLAN_PORT_DEF_TAG(port), &pvid);
-	new_pvid = pvid;
-	if (dev->vlan_filtering_enabled && !vlan_filtering) {
-=======
 	u16 pvid, new_pvid;
 
 	b53_read16(dev, B53_VLAN_PAGE, B53_VLAN_PORT_DEF_TAG(port), &pvid);
 	new_pvid = pvid;
 	if (!vlan_filtering) {
->>>>>>> 0ecfebd2
 		/* Filtering is currently enabled, use the default PVID since
 		 * the bridge does not expect tagging anymore
 		 */
 		dev->ports[port].pvid = pvid;
 		new_pvid = b53_default_pvid(dev);
-<<<<<<< HEAD
-	} else if (!dev->vlan_filtering_enabled && vlan_filtering) {
-=======
 	} else {
->>>>>>> 0ecfebd2
 		/* Filtering is currently disabled, restore the previous PVID */
 		new_pvid = dev->ports[port].pvid;
 	}
@@ -1355,11 +1317,7 @@
 	if (vlan->vid_end > dev->num_vlans)
 		return -ERANGE;
 
-<<<<<<< HEAD
-	b53_enable_vlan(dev, true, dev->vlan_filtering_enabled);
-=======
 	b53_enable_vlan(dev, true, ds->vlan_filtering);
->>>>>>> 0ecfebd2
 
 	return 0;
 }
