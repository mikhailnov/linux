--- conflicted
+++ resolved
@@ -121,20 +121,12 @@
 
 	for (i = 0; i < ARRAY_SIZE(cmd.indirection_table); i++)
 		cmd.indirection_table[i] = i % mvm->trans->num_rx_queues;
-<<<<<<< HEAD
-	memcpy(cmd.secret_key, mvm->secret_key, ARRAY_SIZE(cmd.secret_key));
-=======
 	memcpy(cmd.secret_key, mvm->secret_key, sizeof(cmd.secret_key));
->>>>>>> 53f09e74
 
 	return iwl_mvm_send_cmd_pdu(mvm, RSS_CONFIG_CMD, 0, sizeof(cmd), &cmd);
 }
 
-<<<<<<< HEAD
-static void iwl_free_fw_paging(struct iwl_mvm *mvm)
-=======
 void iwl_free_fw_paging(struct iwl_mvm *mvm)
->>>>>>> 53f09e74
 {
 	int i;
 
